--- conflicted
+++ resolved
@@ -1,11 +1,8 @@
 import bs58 from 'bs58';
 import {Buffer} from 'buffer';
-<<<<<<< HEAD
 // @ts-ignore
 import fastStableStringify from 'fast-stable-stringify';
-=======
 import {fetch} from '@exodus/fetch';
->>>>>>> d31f491b
 import {
   type as pick,
   number,
@@ -27,10 +24,7 @@
 import type {Struct} from 'superstruct';
 import {Client as RpcWebSocketClient} from '@exodus/rpc-websockets';
 import RpcClient from 'jayson/lib/client/browser';
-<<<<<<< HEAD
-=======
 import {IWSRequestParams} from '@exodus/rpc-websockets/dist/lib/client';
->>>>>>> d31f491b
 
 import {AgentManager} from './agent-manager';
 import {EpochSchedule} from './epoch-schedule';
