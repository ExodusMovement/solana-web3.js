import bs58 from 'bs58';
import {Buffer} from 'buffer';
// @ts-ignore
import jsonStableStringify from 'json-stable-stringify';
import {
  type as pick,
  number,
  string,
  array,
  boolean,
  literal,
  record,
  union,
  optional,
  nullable,
  coerce,
  instance,
  create,
  tuple,
  unknown,
  any,
} from 'superstruct';
import type {Struct} from 'superstruct';
import {Client as RpcWebSocketClient} from '@exodus/rpc-websockets';
import RpcClient from 'jayson/lib/client/browser';

import {AgentManager} from './agent-manager';
import {EpochSchedule} from './epoch-schedule';
import {SendTransactionError, SolanaJSONRPCError} from './errors';
import fetchImpl, {Response} from './fetch-impl';
import {NonceAccount} from './nonce-account';
import {PublicKey} from './publickey';
import {Signer} from './keypair';
import {MS_PER_SLOT} from './timing';
import {
  Transaction,
  TransactionStatus,
  TransactionVersion,
  VersionedTransaction,
} from './transaction';
import {Message, MessageHeader, MessageV0, VersionedMessage} from './message';
import {AddressLookupTableAccount} from './programs/address-lookup-table/state';
import assert from './utils/assert';
import {sleep} from './utils/sleep';
import {toBuffer} from './utils/to-buffer';
import {
  TransactionExpiredBlockheightExceededError,
  TransactionExpiredTimeoutError,
} from './transaction/expiry-custom-errors';
import {makeWebsocketUrl} from './utils/makeWebsocketUrl';
import type {Blockhash} from './blockhash';
import type {FeeCalculator} from './fee-calculator';
import type {TransactionSignature} from './transaction';
import type {CompiledInstruction} from './message';

const PublicKeyFromString = coerce(
  instance(PublicKey),
  string(),
  value => new PublicKey(value),
);

const RawAccountDataResult = tuple([string(), literal('base64')]);

const BufferFromRawAccountData = coerce(
  instance(Buffer),
  RawAccountDataResult,
  value => Buffer.from(value[0], 'base64'),
);

/**
 * Attempt to use a recent blockhash for up to 30 seconds
 * @internal
 */
export const BLOCKHASH_CACHE_TIMEOUT_MS = 30 * 1000;

/**
 * HACK.
 * Copied from rpc-websockets/dist/lib/client.
 * Otherwise, `yarn build` fails with:
 * https://gist.github.com/steveluscher/c057eca81d479ef705cdb53162f9971d
 */
interface IWSRequestParams {
  [x: string]: any;
  [x: number]: any;
}

type ClientSubscriptionId = number;
/** @internal */ type ServerSubscriptionId = number;
/** @internal */ type SubscriptionConfigHash = string;
/** @internal */ type SubscriptionDisposeFn = () => Promise<void>;
/**
 * @internal
 * Every subscription contains the args used to open the subscription with
 * the server, and a list of callers interested in notifications.
 */
type BaseSubscription<TMethod = SubscriptionConfig['method']> = Readonly<{
  args: IWSRequestParams;
  callbacks: Set<Extract<SubscriptionConfig, {method: TMethod}>['callback']>;
}>;
/**
 * @internal
 * A subscription may be in various states of connectedness. Only when it is
 * fully connected will it have a server subscription id associated with it.
 * This id can be returned to the server to unsubscribe the client entirely.
 */
type StatefulSubscription = Readonly<
  // New subscriptions that have not yet been
  // sent to the server start in this state.
  | {
      state: 'pending';
    }
  // These subscriptions have been sent to the server
  // and are waiting for the server to acknowledge them.
  | {
      state: 'subscribing';
    }
  // These subscriptions have been acknowledged by the
  // server and have been assigned server subscription ids.
  | {
      serverSubscriptionId: ServerSubscriptionId;
      state: 'subscribed';
    }
  // These subscriptions are intended to be torn down and
  // are waiting on an acknowledgement from the server.
  | {
      serverSubscriptionId: ServerSubscriptionId;
      state: 'unsubscribing';
    }
  // The request to tear down these subscriptions has been
  // acknowledged by the server. The `serverSubscriptionId`
  // is the id of the now-dead subscription.
  | {
      serverSubscriptionId: ServerSubscriptionId;
      state: 'unsubscribed';
    }
>;
/**
 * A type that encapsulates a subscription's RPC method
 * names and notification (callback) signature.
 */
type SubscriptionConfig = Readonly<
  | {
      callback: AccountChangeCallback;
      method: 'accountSubscribe';
      unsubscribeMethod: 'accountUnsubscribe';
    }
  | {
      callback: LogsCallback;
      method: 'logsSubscribe';
      unsubscribeMethod: 'logsUnsubscribe';
    }
  | {
      callback: ProgramAccountChangeCallback;
      method: 'programSubscribe';
      unsubscribeMethod: 'programUnsubscribe';
    }
  | {
      callback: RootChangeCallback;
      method: 'rootSubscribe';
      unsubscribeMethod: 'rootUnsubscribe';
    }
  | {
      callback: SignatureSubscriptionCallback;
      method: 'signatureSubscribe';
      unsubscribeMethod: 'signatureUnsubscribe';
    }
  | {
      callback: SlotChangeCallback;
      method: 'slotSubscribe';
      unsubscribeMethod: 'slotUnsubscribe';
    }
  | {
      callback: SlotUpdateCallback;
      method: 'slotsUpdatesSubscribe';
      unsubscribeMethod: 'slotsUpdatesUnsubscribe';
    }
>;
/**
 * @internal
 * Utility type that keeps tagged unions intact while omitting properties.
 */
type DistributiveOmit<T, K extends PropertyKey> = T extends unknown
  ? Omit<T, K>
  : never;
/**
 * @internal
 * This type represents a single subscribable 'topic.' It's made up of:
 *
 * - The args used to open the subscription with the server,
 * - The state of the subscription, in terms of its connectedness, and
 * - The set of callbacks to call when the server publishes notifications
 *
 * This record gets indexed by `SubscriptionConfigHash` and is used to
 * set up subscriptions, fan out notifications, and track subscription state.
 */
type Subscription = BaseSubscription &
  StatefulSubscription &
  DistributiveOmit<SubscriptionConfig, 'callback'>;

type RpcRequest = (methodName: string, args: Array<any>) => Promise<any>;

type RpcBatchRequest = (requests: RpcParams[]) => Promise<any[]>;

/**
 * @internal
 */
export type RpcParams = {
  methodName: string;
  args: Array<any>;
};

export type TokenAccountsFilter =
  | {
      mint: PublicKey;
    }
  | {
      programId: PublicKey;
    };

/**
 * Extra contextual information for RPC responses
 */
export type Context = {
  slot: number;
};

/**
 * Options for sending transactions
 */
export type SendOptions = {
  /** disable transaction verification step */
  skipPreflight?: boolean;
  /** preflight commitment level */
  preflightCommitment?: Commitment;
  /** Maximum number of times for the RPC node to retry sending the transaction to the leader. */
  maxRetries?: number;
  /** The minimum slot that the request can be evaluated at */
  minContextSlot?: number;
};

/**
 * Options for confirming transactions
 */
export type ConfirmOptions = {
  /** disable transaction verification step */
  skipPreflight?: boolean;
  /** desired commitment level */
  commitment?: Commitment;
  /** preflight commitment level */
  preflightCommitment?: Commitment;
  /** Maximum number of times for the RPC node to retry sending the transaction to the leader. */
  maxRetries?: number;
  /** The minimum slot that the request can be evaluated at */
  minContextSlot?: number;
};

/**
 * Options for getConfirmedSignaturesForAddress2
 */
export type ConfirmedSignaturesForAddress2Options = {
  /**
   * Start searching backwards from this transaction signature.
   * @remark If not provided the search starts from the highest max confirmed block.
   */
  before?: TransactionSignature;
  /** Search until this transaction signature is reached, if found before `limit`. */
  until?: TransactionSignature;
  /** Maximum transaction signatures to return (between 1 and 1,000, default: 1,000). */
  limit?: number;
};

/**
 * Options for getSignaturesForAddress
 */
export type SignaturesForAddressOptions = {
  /**
   * Start searching backwards from this transaction signature.
   * @remark If not provided the search starts from the highest max confirmed block.
   */
  before?: TransactionSignature;
  /** Search until this transaction signature is reached, if found before `limit`. */
  until?: TransactionSignature;
  /** Maximum transaction signatures to return (between 1 and 1,000, default: 1,000). */
  limit?: number;
  /** The minimum slot that the request can be evaluated at */
  minContextSlot?: number;
};

/**
 * RPC Response with extra contextual information
 */
export type RpcResponseAndContext<T> = {
  /** response context */
  context: Context;
  /** response value */
  value: T;
};

export type BlockhashWithExpiryBlockHeight = Readonly<{
  blockhash: Blockhash;
  lastValidBlockHeight: number;
}>;

/**
 * A strategy for confirming transactions that uses the last valid
 * block height for a given blockhash to check for transaction expiration.
 */
export type BlockheightBasedTransactionConfirmationStrategy = {
  signature: TransactionSignature;
} & BlockhashWithExpiryBlockHeight;

/* @internal */
function assertEndpointUrl(putativeUrl: string) {
  if (/^https?:/.test(putativeUrl) === false) {
    throw new TypeError('Endpoint URL must start with `http:` or `https:`.');
  }
  return putativeUrl;
}

/** @internal */
function extractCommitmentFromConfig<TConfig>(
  commitmentOrConfig?: Commitment | ({commitment?: Commitment} & TConfig),
) {
  let commitment: Commitment | undefined;
  let config: Omit<TConfig, 'commitment'> | undefined;
  if (typeof commitmentOrConfig === 'string') {
    commitment = commitmentOrConfig;
  } else if (commitmentOrConfig) {
    const {commitment: specifiedCommitment, ...specifiedConfig} =
      commitmentOrConfig;
    commitment = specifiedCommitment;
    config = specifiedConfig;
  }
  return {commitment, config};
}

/**
 * @internal
 */
function createRpcResult<T, U>(result: Struct<T, U>) {
  return union([
    pick({
      jsonrpc: literal('2.0'),
      id: string(),
      result,
    }),
    pick({
      jsonrpc: literal('2.0'),
      id: string(),
      error: pick({
        code: unknown(),
        message: string(),
        data: optional(any()),
      }),
    }),
  ]);
}

const UnknownRpcResult = createRpcResult(unknown());

/**
 * @internal
 */
function jsonRpcResult<T, U>(schema: Struct<T, U>) {
  return coerce(createRpcResult(schema), UnknownRpcResult, value => {
    if ('error' in value) {
      return value;
    } else {
      return {
        ...value,
        result: create(value.result, schema),
      };
    }
  });
}

/**
 * @internal
 */
function jsonRpcResultAndContext<T, U>(value: Struct<T, U>) {
  return jsonRpcResult(
    pick({
      context: pick({
        slot: number(),
      }),
      value,
    }),
  );
}

/**
 * @internal
 */
function notificationResultAndContext<T, U>(value: Struct<T, U>) {
  return pick({
    context: pick({
      slot: number(),
    }),
    value,
  });
}

/**
 * @internal
 */
function versionedMessageFromResponse(
  version: TransactionVersion | undefined,
  response: MessageResponse,
): VersionedMessage {
  if (version === 0) {
    return new MessageV0({
      header: response.header,
      staticAccountKeys: response.accountKeys.map(
        accountKey => new PublicKey(accountKey),
      ),
      recentBlockhash: response.recentBlockhash,
      compiledInstructions: response.instructions.map(ix => ({
        programIdIndex: ix.programIdIndex,
        accountKeyIndexes: ix.accounts,
        data: bs58.decode(ix.data),
      })),
      addressTableLookups: response.addressTableLookups!,
    });
  } else {
    return new Message(response);
  }
}

/**
 * The level of commitment desired when querying state
 * <pre>
 *   'processed': Query the most recent block which has reached 1 confirmation by the connected node
 *   'confirmed': Query the most recent block which has reached 1 confirmation by the cluster
 *   'finalized': Query the most recent block which has been finalized by the cluster
 * </pre>
 */
export type Commitment =
  | 'processed'
  | 'confirmed'
  | 'finalized'
  | 'recent' // Deprecated as of v1.5.5
  | 'single' // Deprecated as of v1.5.5
  | 'singleGossip' // Deprecated as of v1.5.5
  | 'root' // Deprecated as of v1.5.5
  | 'max'; // Deprecated as of v1.5.5

/**
 * A subset of Commitment levels, which are at least optimistically confirmed
 * <pre>
 *   'confirmed': Query the most recent block which has reached 1 confirmation by the cluster
 *   'finalized': Query the most recent block which has been finalized by the cluster
 * </pre>
 */
export type Finality = 'confirmed' | 'finalized';

/**
 * Filter for largest accounts query
 * <pre>
 *   'circulating':    Return the largest accounts that are part of the circulating supply
 *   'nonCirculating': Return the largest accounts that are not part of the circulating supply
 * </pre>
 */
export type LargestAccountsFilter = 'circulating' | 'nonCirculating';

/**
 * Configuration object for changing `getAccountInfo` query behavior
 */
export type GetAccountInfoConfig = {
  /** The level of commitment desired */
  commitment?: Commitment;
  /** The minimum slot that the request can be evaluated at */
  minContextSlot?: number;
};

/**
 * Configuration object for changing `getBalance` query behavior
 */
export type GetBalanceConfig = {
  /** The level of commitment desired */
  commitment?: Commitment;
  /** The minimum slot that the request can be evaluated at */
  minContextSlot?: number;
};

/**
 * Configuration object for changing `getBlock` query behavior
 */
export type GetBlockConfig = {
  /** The level of finality desired */
  commitment?: Finality;
};

/**
 * Configuration object for changing `getBlock` query behavior
 */
export type GetVersionedBlockConfig = {
  /** The level of finality desired */
  commitment?: Finality;
  /** The max transaction version to return in responses. If the requested transaction is a higher version, an error will be returned */
  maxSupportedTransactionVersion?: number;
};

/**
 * Configuration object for changing `getStakeMinimumDelegation` query behavior
 */
export type GetStakeMinimumDelegationConfig = {
  /** The level of commitment desired */
  commitment?: Commitment;
};

/**
 * Configuration object for changing `getBlockHeight` query behavior
 */
export type GetBlockHeightConfig = {
  /** The level of commitment desired */
  commitment?: Commitment;
  /** The minimum slot that the request can be evaluated at */
  minContextSlot?: number;
};

/**
 * Configuration object for changing `getEpochInfo` query behavior
 */
export type GetEpochInfoConfig = {
  /** The level of commitment desired */
  commitment?: Commitment;
  /** The minimum slot that the request can be evaluated at */
  minContextSlot?: number;
};

/**
 * Configuration object for changing `getInflationReward` query behavior
 */
export type GetInflationRewardConfig = {
  /** The level of commitment desired */
  commitment?: Commitment;
  /** An epoch for which the reward occurs. If omitted, the previous epoch will be used */
  epoch?: number;
  /** The minimum slot that the request can be evaluated at */
  minContextSlot?: number;
};

/**
 * Configuration object for changing `getLatestBlockhash` query behavior
 */
export type GetLatestBlockhashConfig = {
  /** The level of commitment desired */
  commitment?: Commitment;
  /** The minimum slot that the request can be evaluated at */
  minContextSlot?: number;
};

/**
 * Configuration object for changing `getSlot` query behavior
 */
export type GetSlotConfig = {
  /** The level of commitment desired */
  commitment?: Commitment;
  /** The minimum slot that the request can be evaluated at */
  minContextSlot?: number;
};

/**
 * Configuration object for changing `getSlotLeader` query behavior
 */
export type GetSlotLeaderConfig = {
  /** The level of commitment desired */
  commitment?: Commitment;
  /** The minimum slot that the request can be evaluated at */
  minContextSlot?: number;
};

/**
 * Configuration object for changing `getTransaction` query behavior
 */
export type GetTransactionConfig = {
  /** The level of finality desired */
  commitment?: Finality;
};

/**
 * Configuration object for changing `getTransaction` query behavior
 */
export type GetVersionedTransactionConfig = {
  /** The level of finality desired */
  commitment?: Finality;
  /** The max transaction version to return in responses. If the requested transaction is a higher version, an error will be returned */
  maxSupportedTransactionVersion?: number;
};

/**
 * Configuration object for changing `getLargestAccounts` query behavior
 */
export type GetLargestAccountsConfig = {
  /** The level of commitment desired */
  commitment?: Commitment;
  /** Filter largest accounts by whether they are part of the circulating supply */
  filter?: LargestAccountsFilter;
};

/**
 * Configuration object for changing `getSupply` request behavior
 */
export type GetSupplyConfig = {
  /** The level of commitment desired */
  commitment?: Commitment;
  /** Exclude non circulating accounts list from response */
  excludeNonCirculatingAccountsList?: boolean;
};

/**
 * Configuration object for changing query behavior
 */
export type SignatureStatusConfig = {
  /** enable searching status history, not needed for recent transactions */
  searchTransactionHistory: boolean;
};

/**
 * Information describing a cluster node
 */
export type ContactInfo = {
  /** Identity public key of the node */
  pubkey: string;
  /** Gossip network address for the node */
  gossip: string | null;
  /** TPU network address for the node (null if not available) */
  tpu: string | null;
  /** JSON RPC network address for the node (null if not available) */
  rpc: string | null;
  /** Software version of the node (null if not available) */
  version: string | null;
};

/**
 * Information describing a vote account
 */
export type VoteAccountInfo = {
  /** Public key of the vote account */
  votePubkey: string;
  /** Identity public key of the node voting with this account */
  nodePubkey: string;
  /** The stake, in lamports, delegated to this vote account and activated */
  activatedStake: number;
  /** Whether the vote account is staked for this epoch */
  epochVoteAccount: boolean;
  /** Recent epoch voting credit history for this voter */
  epochCredits: Array<[number, number, number]>;
  /** A percentage (0-100) of rewards payout owed to the voter */
  commission: number;
  /** Most recent slot voted on by this vote account */
  lastVote: number;
};

/**
 * A collection of cluster vote accounts
 */
export type VoteAccountStatus = {
  /** Active vote accounts */
  current: Array<VoteAccountInfo>;
  /** Inactive vote accounts */
  delinquent: Array<VoteAccountInfo>;
};

/**
 * Network Inflation
 * (see https://docs.solana.com/implemented-proposals/ed_overview)
 */
export type InflationGovernor = {
  foundation: number;
  foundationTerm: number;
  initial: number;
  taper: number;
  terminal: number;
};

const GetInflationGovernorResult = pick({
  foundation: number(),
  foundationTerm: number(),
  initial: number(),
  taper: number(),
  terminal: number(),
});

/**
 * The inflation reward for an epoch
 */
export type InflationReward = {
  /** epoch for which the reward occurs */
  epoch: number;
  /** the slot in which the rewards are effective */
  effectiveSlot: number;
  /** reward amount in lamports */
  amount: number;
  /** post balance of the account in lamports */
  postBalance: number;
};

/**
 * Expected JSON RPC response for the "getInflationReward" message
 */
const GetInflationRewardResult = jsonRpcResult(
  array(
    nullable(
      pick({
        epoch: number(),
        effectiveSlot: number(),
        amount: number(),
        postBalance: number(),
      }),
    ),
  ),
);

/**
 * Information about the current epoch
 */
export type EpochInfo = {
  epoch: number;
  slotIndex: number;
  slotsInEpoch: number;
  absoluteSlot: number;
  blockHeight?: number;
  transactionCount?: number;
};

const GetEpochInfoResult = pick({
  epoch: number(),
  slotIndex: number(),
  slotsInEpoch: number(),
  absoluteSlot: number(),
  blockHeight: optional(number()),
  transactionCount: optional(number()),
});

const GetEpochScheduleResult = pick({
  slotsPerEpoch: number(),
  leaderScheduleSlotOffset: number(),
  warmup: boolean(),
  firstNormalEpoch: number(),
  firstNormalSlot: number(),
});

/**
 * Leader schedule
 * (see https://docs.solana.com/terminology#leader-schedule)
 */
export type LeaderSchedule = {
  [address: string]: number[];
};

const GetLeaderScheduleResult = record(string(), array(number()));

/**
 * Transaction error or null
 */
const TransactionErrorResult = nullable(union([pick({}), string()]));

/**
 * Signature status for a transaction
 */
const SignatureStatusResult = pick({
  err: TransactionErrorResult,
});

/**
 * Transaction signature received notification
 */
const SignatureReceivedResult = literal('receivedSignature');

/**
 * Version info for a node
 */
export type Version = {
  /** Version of solana-core */
  'solana-core': string;
  'feature-set'?: number;
};

const VersionResult = pick({
  'solana-core': string(),
  'feature-set': optional(number()),
});

export type SimulatedTransactionAccountInfo = {
  /** `true` if this account's data contains a loaded program */
  executable: boolean;
  /** Identifier of the program that owns the account */
  owner: string;
  /** Number of lamports assigned to the account */
  lamports: number;
  /** Optional data assigned to the account */
  data: string[];
  /** Optional rent epoch info for account */
  rentEpoch?: number;
};

export type TransactionReturnDataEncoding = 'base64';

export type TransactionReturnData = {
  programId: string;
  data: [string, TransactionReturnDataEncoding];
};

export type SimulateTransactionConfig = {
  /** Optional parameter used to enable signature verification before simulation */
  sigVerify?: boolean;
  /** Optional parameter used to replace the simulated transaction's recent blockhash with the latest blockhash */
  replaceRecentBlockhash?: boolean;
  /** Optional parameter used to set the commitment level when selecting the latest block */
  commitment?: Commitment;
  /** Optional parameter used to specify a list of account addresses to return post simulation state for */
  accounts?: {
    encoding: 'base64';
    addresses: string[];
  };
  /** Optional parameter used to specify the minimum block slot that can be used for simulation */
  minContextSlot?: number;
};

export type SimulatedTransactionResponse = {
  err: TransactionError | string | null;
  logs: Array<string> | null;
  accounts?: (SimulatedTransactionAccountInfo | null)[] | null;
  unitsConsumed?: number;
  returnData?: TransactionReturnData | null;
};
const SimulatedTransactionResponseStruct = jsonRpcResultAndContext(
  pick({
    err: nullable(union([pick({}), string()])),
    logs: nullable(array(string())),
    accounts: optional(
      nullable(
        array(
          nullable(
            pick({
              executable: boolean(),
              owner: string(),
              lamports: number(),
              data: array(string()),
              rentEpoch: optional(number()),
            }),
          ),
        ),
      ),
    ),
    unitsConsumed: optional(number()),
    returnData: optional(
      nullable(
        pick({
          programId: string(),
          data: tuple([string(), literal('base64')]),
        }),
      ),
    ),
  }),
);

export type ParsedInnerInstruction = {
  index: number;
  instructions: (ParsedInstruction | PartiallyDecodedInstruction)[];
};

export type TokenBalance = {
  accountIndex: number;
  mint: string;
  owner?: string;
  uiTokenAmount: TokenAmount;
};

/**
 * Metadata for a parsed confirmed transaction on the ledger
 *
 * @deprecated Deprecated since Solana v1.8.0. Please use {@link ParsedTransactionMeta} instead.
 */
export type ParsedConfirmedTransactionMeta = ParsedTransactionMeta;

/**
 * Collection of addresses loaded by a transaction using address table lookups
 */
export type LoadedAddresses = {
  writable: Array<PublicKey>;
  readonly: Array<PublicKey>;
};

/**
 * Metadata for a parsed transaction on the ledger
 */
export type ParsedTransactionMeta = {
  /** The fee charged for processing the transaction */
  fee: number;
  /** An array of cross program invoked parsed instructions */
  innerInstructions?: ParsedInnerInstruction[] | null;
  /** The balances of the transaction accounts before processing */
  preBalances: Array<number>;
  /** The balances of the transaction accounts after processing */
  postBalances: Array<number>;
  /** An array of program log messages emitted during a transaction */
  logMessages?: Array<string> | null;
  /** The token balances of the transaction accounts before processing */
  preTokenBalances?: Array<TokenBalance> | null;
  /** The token balances of the transaction accounts after processing */
  postTokenBalances?: Array<TokenBalance> | null;
  /** The error result of transaction processing */
  err: TransactionError | null;
  /** The collection of addresses loaded using address lookup tables */
  loadedAddresses?: LoadedAddresses;
  /** The compute units consumed after processing the transaction */
  computeUnitsConsumed?: number;
};

export type CompiledInnerInstruction = {
  index: number;
  instructions: CompiledInstruction[];
};

/**
 * Metadata for a confirmed transaction on the ledger
 */
export type ConfirmedTransactionMeta = {
  /** The fee charged for processing the transaction */
  fee: number;
  /** An array of cross program invoked instructions */
  innerInstructions?: CompiledInnerInstruction[] | null;
  /** The balances of the transaction accounts before processing */
  preBalances: Array<number>;
  /** The balances of the transaction accounts after processing */
  postBalances: Array<number>;
  /** An array of program log messages emitted during a transaction */
  logMessages?: Array<string> | null;
  /** The token balances of the transaction accounts before processing */
  preTokenBalances?: Array<TokenBalance> | null;
  /** The token balances of the transaction accounts after processing */
  postTokenBalances?: Array<TokenBalance> | null;
  /** The error result of transaction processing */
  err: TransactionError | null;
  /** The collection of addresses loaded using address lookup tables */
  loadedAddresses?: LoadedAddresses;
  /** The compute units consumed after processing the transaction */
  computeUnitsConsumed?: number;
};

/**
 * A processed transaction from the RPC API
 */
export type TransactionResponse = {
  /** The slot during which the transaction was processed */
  slot: number;
  /** The transaction */
  transaction: {
    /** The transaction message */
    message: Message;
    /** The transaction signatures */
    signatures: string[];
  };
  /** Metadata produced from the transaction */
  meta: ConfirmedTransactionMeta | null;
  /** The unix timestamp of when the transaction was processed */
  blockTime?: number | null;
};

/**
 * A processed transaction from the RPC API
 */
export type VersionedTransactionResponse = {
  /** The slot during which the transaction was processed */
  slot: number;
  /** The transaction */
  transaction: {
    /** The transaction message */
    message: VersionedMessage;
    /** The transaction signatures */
    signatures: string[];
  };
  /** Metadata produced from the transaction */
  meta: ConfirmedTransactionMeta | null;
  /** The unix timestamp of when the transaction was processed */
  blockTime?: number | null;
  /** The transaction version */
  version?: TransactionVersion;
};

/**
 * A processed transaction message from the RPC API
 */
type MessageResponse = {
  accountKeys: string[];
  header: MessageHeader;
  instructions: CompiledInstruction[];
  recentBlockhash: string;
  addressTableLookups?: ParsedAddressTableLookup[];
};

/**
 * A confirmed transaction on the ledger
 *
 * @deprecated Deprecated since Solana v1.8.0.
 */
export type ConfirmedTransaction = {
  /** The slot during which the transaction was processed */
  slot: number;
  /** The details of the transaction */
  transaction: Transaction;
  /** Metadata produced from the transaction */
  meta: ConfirmedTransactionMeta | null;
  /** The unix timestamp of when the transaction was processed */
  blockTime?: number | null;
};

/**
 * A partially decoded transaction instruction
 */
export type PartiallyDecodedInstruction = {
  /** Program id called by this instruction */
  programId: PublicKey;
  /** Public keys of accounts passed to this instruction */
  accounts: Array<PublicKey>;
  /** Raw base-58 instruction data */
  data: string;
};

/**
 * A parsed transaction message account
 */
export type ParsedMessageAccount = {
  /** Public key of the account */
  pubkey: PublicKey;
  /** Indicates if the account signed the transaction */
  signer: boolean;
  /** Indicates if the account is writable for this transaction */
  writable: boolean;
  /** Indicates if the account key came from the transaction or a lookup table */
  source?: 'transaction' | 'lookupTable';
};

/**
 * A parsed transaction instruction
 */
export type ParsedInstruction = {
  /** Name of the program for this instruction */
  program: string;
  /** ID of the program for this instruction */
  programId: PublicKey;
  /** Parsed instruction info */
  parsed: any;
};

/**
 * A parsed address table lookup
 */
export type ParsedAddressTableLookup = {
  /** Address lookup table account key */
  accountKey: PublicKey;
  /** Parsed instruction info */
  writableIndexes: number[];
  /** Parsed instruction info */
  readonlyIndexes: number[];
};

/**
 * A parsed transaction message
 */
export type ParsedMessage = {
  /** Accounts used in the instructions */
  accountKeys: ParsedMessageAccount[];
  /** The atomically executed instructions for the transaction */
  instructions: (ParsedInstruction | PartiallyDecodedInstruction)[];
  /** Recent blockhash */
  recentBlockhash: string;
  /** Address table lookups used to load additional accounts */
  addressTableLookups?: ParsedAddressTableLookup[] | null;
};

/**
 * A parsed transaction
 */
export type ParsedTransaction = {
  /** Signatures for the transaction */
  signatures: Array<string>;
  /** Message of the transaction */
  message: ParsedMessage;
};

/**
 * A parsed and confirmed transaction on the ledger
 *
 * @deprecated Deprecated since Solana v1.8.0. Please use {@link ParsedTransactionWithMeta} instead.
 */
export type ParsedConfirmedTransaction = ParsedTransactionWithMeta;

/**
 * A parsed transaction on the ledger with meta
 */
export type ParsedTransactionWithMeta = {
  /** The slot during which the transaction was processed */
  slot: number;
  /** The details of the transaction */
  transaction: ParsedTransaction;
  /** Metadata produced from the transaction */
  meta: ParsedTransactionMeta | null;
  /** The unix timestamp of when the transaction was processed */
  blockTime?: number | null;
  /** The version of the transaction message */
  version?: TransactionVersion;
};

/**
 * A processed block fetched from the RPC API
 */
export type BlockResponse = {
  /** Blockhash of this block */
  blockhash: Blockhash;
  /** Blockhash of this block's parent */
  previousBlockhash: Blockhash;
  /** Slot index of this block's parent */
  parentSlot: number;
  /** Vector of transactions with status meta and original message */
  transactions: Array<{
    /** The transaction */
    transaction: {
      /** The transaction message */
      message: Message;
      /** The transaction signatures */
      signatures: string[];
    };
    /** Metadata produced from the transaction */
    meta: ConfirmedTransactionMeta | null;
    /** The transaction version */
    version?: TransactionVersion;
  }>;
  /** Vector of block rewards */
  rewards?: Array<{
    /** Public key of reward recipient */
    pubkey: string;
    /** Reward value in lamports */
    lamports: number;
    /** Account balance after reward is applied */
    postBalance: number | null;
    /** Type of reward received */
    rewardType: string | null;
  }>;
  /** The unix timestamp of when the block was processed */
  blockTime: number | null;
};

/**
 * A processed block fetched from the RPC API
 */
export type VersionedBlockResponse = {
  /** Blockhash of this block */
  blockhash: Blockhash;
  /** Blockhash of this block's parent */
  previousBlockhash: Blockhash;
  /** Slot index of this block's parent */
  parentSlot: number;
  /** Vector of transactions with status meta and original message */
  transactions: Array<{
    /** The transaction */
    transaction: {
      /** The transaction message */
      message: VersionedMessage;
      /** The transaction signatures */
      signatures: string[];
    };
    /** Metadata produced from the transaction */
    meta: ConfirmedTransactionMeta | null;
    /** The transaction version */
    version?: TransactionVersion;
  }>;
  /** Vector of block rewards */
  rewards?: Array<{
    /** Public key of reward recipient */
    pubkey: string;
    /** Reward value in lamports */
    lamports: number;
    /** Account balance after reward is applied */
    postBalance: number | null;
    /** Type of reward received */
    rewardType: string | null;
  }>;
  /** The unix timestamp of when the block was processed */
  blockTime: number | null;
};

/**
 * A confirmed block on the ledger
 *
 * @deprecated Deprecated since Solana v1.8.0.
 */
export type ConfirmedBlock = {
  /** Blockhash of this block */
  blockhash: Blockhash;
  /** Blockhash of this block's parent */
  previousBlockhash: Blockhash;
  /** Slot index of this block's parent */
  parentSlot: number;
  /** Vector of transactions and status metas */
  transactions: Array<{
    transaction: Transaction;
    meta: ConfirmedTransactionMeta | null;
  }>;
  /** Vector of block rewards */
  rewards?: Array<{
    pubkey: string;
    lamports: number;
    postBalance: number | null;
    rewardType: string | null;
  }>;
  /** The unix timestamp of when the block was processed */
  blockTime: number | null;
};

/**
 * A Block on the ledger with signatures only
 */
export type BlockSignatures = {
  /** Blockhash of this block */
  blockhash: Blockhash;
  /** Blockhash of this block's parent */
  previousBlockhash: Blockhash;
  /** Slot index of this block's parent */
  parentSlot: number;
  /** Vector of signatures */
  signatures: Array<string>;
  /** The unix timestamp of when the block was processed */
  blockTime: number | null;
};

/**
 * recent block production information
 */
export type BlockProduction = Readonly<{
  /** a dictionary of validator identities, as base-58 encoded strings. Value is a two element array containing the number of leader slots and the number of blocks produced */
  byIdentity: Readonly<Record<string, ReadonlyArray<number>>>;
  /** Block production slot range */
  range: Readonly<{
    /** first slot of the block production information (inclusive) */
    firstSlot: number;
    /** last slot of block production information (inclusive) */
    lastSlot: number;
  }>;
}>;

export type GetBlockProductionConfig = {
  /** Optional commitment level */
  commitment?: Commitment;
  /** Slot range to return block production for. If parameter not provided, defaults to current epoch. */
  range?: {
    /** first slot to return block production information for (inclusive) */
    firstSlot: number;
    /** last slot to return block production information for (inclusive). If parameter not provided, defaults to the highest slot */
    lastSlot?: number;
  };
  /** Only return results for this validator identity (base-58 encoded) */
  identity?: string;
};

/**
 * Expected JSON RPC response for the "getBlockProduction" message
 */
const BlockProductionResponseStruct = jsonRpcResultAndContext(
  pick({
    byIdentity: record(string(), array(number())),
    range: pick({
      firstSlot: number(),
      lastSlot: number(),
    }),
  }),
);

/**
 * A performance sample
 */
export type PerfSample = {
  /** Slot number of sample */
  slot: number;
  /** Number of transactions in a sample window */
  numTransactions: number;
  /** Number of slots in a sample window */
  numSlots: number;
  /** Sample window in seconds */
  samplePeriodSecs: number;
};

function createRpcClient(
  url: string,
  httpHeaders?: HttpHeaders,
  customFetch?: FetchFn,
  fetchMiddleware?: FetchMiddleware,
  disableRetryOnRateLimit?: boolean,
): RpcClient {
  const fetch = customFetch ? customFetch : fetchImpl;
  let agentManager: AgentManager | undefined;
  if (!process.env.BROWSER) {
    agentManager = new AgentManager(url.startsWith('https:') /* useHttps */);
  }

  let fetchWithMiddleware: FetchFn | undefined;

  if (fetchMiddleware) {
    fetchWithMiddleware = async (info, init) => {
      const modifiedFetchArgs = await new Promise<Parameters<FetchFn>>(
        (resolve, reject) => {
          try {
            fetchMiddleware(info, init, (modifiedInfo, modifiedInit) =>
              resolve([modifiedInfo, modifiedInit]),
            );
          } catch (error) {
            reject(error);
          }
        },
      );
      return await fetch(...modifiedFetchArgs);
    };
  }

  const clientBrowser = new RpcClient(async (request, callback) => {
    const agent = agentManager ? agentManager.requestStart() : undefined;
    const options = {
      method: 'POST',
      body: request,
      agent,
      headers: Object.assign(
        {
          'Content-Type': 'application/json',
        },
        httpHeaders || {},
        COMMON_HTTP_HEADERS,
      ),
    };

    try {
      let too_many_requests_retries = 5;
      let res: Response;
      let waitTime = 500;
      for (;;) {
        if (fetchWithMiddleware) {
          res = await fetchWithMiddleware(url, options);
        } else {
          res = await fetch(url, options);
        }

        if (res.status !== 429 /* Too many requests */) {
          break;
        }
        if (disableRetryOnRateLimit === true) {
          break;
        }
        too_many_requests_retries -= 1;
        if (too_many_requests_retries === 0) {
          break;
        }
        console.log(
          `Server responded with ${res.status} ${res.statusText}.  Retrying after ${waitTime}ms delay...`,
        );
        await sleep(waitTime);
        waitTime *= 2;
      }

      const text = await res.text();
      if (res.ok) {
        callback(null, text);
      } else {
        callback(new Error(`${res.status} ${res.statusText}: ${text}`));
      }
    } catch (err) {
      if (err instanceof Error) callback(err);
    } finally {
      agentManager && agentManager.requestEnd();
    }
  }, {});

  return clientBrowser;
}

function createRpcRequest(client: RpcClient): RpcRequest {
  return (method, args) => {
    return new Promise((resolve, reject) => {
      client.request(method, args, (err: any, response: any) => {
        if (err) {
          reject(err);
          return;
        }
        resolve(response);
      });
    });
  };
}

function createRpcBatchRequest(client: RpcClient): RpcBatchRequest {
  return (requests: RpcParams[]) => {
    return new Promise((resolve, reject) => {
      // Do nothing if requests is empty
      if (requests.length === 0) resolve([]);

      const batch = requests.map((params: RpcParams) => {
        return client.request(params.methodName, params.args);
      });

      client.request(batch, (err: any, response: any) => {
        if (err) {
          reject(err);
          return;
        }
        resolve(response);
      });
    });
  };
}

/**
 * Expected JSON RPC response for the "getInflationGovernor" message
 */
const GetInflationGovernorRpcResult = jsonRpcResult(GetInflationGovernorResult);

/**
 * Expected JSON RPC response for the "getEpochInfo" message
 */
const GetEpochInfoRpcResult = jsonRpcResult(GetEpochInfoResult);

/**
 * Expected JSON RPC response for the "getEpochSchedule" message
 */
const GetEpochScheduleRpcResult = jsonRpcResult(GetEpochScheduleResult);

/**
 * Expected JSON RPC response for the "getLeaderSchedule" message
 */
const GetLeaderScheduleRpcResult = jsonRpcResult(GetLeaderScheduleResult);

/**
 * Expected JSON RPC response for the "minimumLedgerSlot" and "getFirstAvailableBlock" messages
 */
const SlotRpcResult = jsonRpcResult(number());

/**
 * Supply
 */
export type Supply = {
  /** Total supply in lamports */
  total: number;
  /** Circulating supply in lamports */
  circulating: number;
  /** Non-circulating supply in lamports */
  nonCirculating: number;
  /** List of non-circulating account addresses */
  nonCirculatingAccounts: Array<PublicKey>;
};

/**
 * Expected JSON RPC response for the "getSupply" message
 */
const GetSupplyRpcResult = jsonRpcResultAndContext(
  pick({
    total: number(),
    circulating: number(),
    nonCirculating: number(),
    nonCirculatingAccounts: array(PublicKeyFromString),
  }),
);

/**
 * Token amount object which returns a token amount in different formats
 * for various client use cases.
 */
export type TokenAmount = {
  /** Raw amount of tokens as string ignoring decimals */
  amount: string;
  /** Number of decimals configured for token's mint */
  decimals: number;
  /** Token amount as float, accounts for decimals */
  uiAmount: number | null;
  /** Token amount as string, accounts for decimals */
  uiAmountString?: string;
};

/**
 * Expected JSON RPC structure for token amounts
 */
const TokenAmountResult = pick({
  amount: string(),
  uiAmount: nullable(number()),
  decimals: number(),
  uiAmountString: optional(string()),
});

/**
 * Token address and balance.
 */
export type TokenAccountBalancePair = {
  /** Address of the token account */
  address: PublicKey;
  /** Raw amount of tokens as string ignoring decimals */
  amount: string;
  /** Number of decimals configured for token's mint */
  decimals: number;
  /** Token amount as float, accounts for decimals */
  uiAmount: number | null;
  /** Token amount as string, accounts for decimals */
  uiAmountString?: string;
};

/**
 * Expected JSON RPC response for the "getTokenLargestAccounts" message
 */
const GetTokenLargestAccountsResult = jsonRpcResultAndContext(
  array(
    pick({
      address: PublicKeyFromString,
      amount: string(),
      uiAmount: nullable(number()),
      decimals: number(),
      uiAmountString: optional(string()),
    }),
  ),
);

/**
 * Expected JSON RPC response for the "getTokenAccountsByOwner" message
 */
const GetTokenAccountsByOwner = jsonRpcResultAndContext(
  array(
    pick({
      pubkey: PublicKeyFromString,
      account: pick({
        executable: boolean(),
        owner: PublicKeyFromString,
        lamports: number(),
        data: BufferFromRawAccountData,
        rentEpoch: number(),
      }),
    }),
  ),
);

const ParsedAccountDataResult = pick({
  program: string(),
  parsed: unknown(),
  space: number(),
});

/**
 * Expected JSON RPC response for the "getTokenAccountsByOwner" message with parsed data
 */
const GetParsedTokenAccountsByOwner = jsonRpcResultAndContext(
  array(
    pick({
      pubkey: PublicKeyFromString,
      account: pick({
        executable: boolean(),
        owner: PublicKeyFromString,
        lamports: number(),
        data: ParsedAccountDataResult,
        rentEpoch: number(),
      }),
    }),
  ),
);

/**
 * Pair of an account address and its balance
 */
export type AccountBalancePair = {
  address: PublicKey;
  lamports: number;
};

/**
 * Expected JSON RPC response for the "getLargestAccounts" message
 */
const GetLargestAccountsRpcResult = jsonRpcResultAndContext(
  array(
    pick({
      lamports: number(),
      address: PublicKeyFromString,
    }),
  ),
);

/**
 * @internal
 */
const AccountInfoResult = pick({
  executable: boolean(),
  owner: PublicKeyFromString,
  lamports: number(),
  data: BufferFromRawAccountData,
  rentEpoch: number(),
});

/**
 * @internal
 */
const KeyedAccountInfoResult = pick({
  pubkey: PublicKeyFromString,
  account: AccountInfoResult,
});

const ParsedOrRawAccountData = coerce(
  union([instance(Buffer), ParsedAccountDataResult]),
  union([RawAccountDataResult, ParsedAccountDataResult]),
  value => {
    if (Array.isArray(value)) {
      return create(value, BufferFromRawAccountData);
    } else {
      return value;
    }
  },
);

/**
 * @internal
 */
const ParsedAccountInfoResult = pick({
  executable: boolean(),
  owner: PublicKeyFromString,
  lamports: number(),
  data: ParsedOrRawAccountData,
  rentEpoch: number(),
});

const KeyedParsedAccountInfoResult = pick({
  pubkey: PublicKeyFromString,
  account: ParsedAccountInfoResult,
});

/**
 * @internal
 */
const StakeActivationResult = pick({
  state: union([
    literal('active'),
    literal('inactive'),
    literal('activating'),
    literal('deactivating'),
  ]),
  active: number(),
  inactive: number(),
});

/**
 * Expected JSON RPC response for the "getConfirmedSignaturesForAddress2" message
 */

const GetConfirmedSignaturesForAddress2RpcResult = jsonRpcResult(
  array(
    pick({
      signature: string(),
      slot: number(),
      err: TransactionErrorResult,
      memo: nullable(string()),
      blockTime: optional(nullable(number())),
    }),
  ),
);

/**
 * Expected JSON RPC response for the "getSignaturesForAddress" message
 */
const GetSignaturesForAddressRpcResult = jsonRpcResult(
  array(
    pick({
      signature: string(),
      slot: number(),
      err: TransactionErrorResult,
      memo: nullable(string()),
      blockTime: optional(nullable(number())),
    }),
  ),
);

/***
 * Expected JSON RPC response for the "accountNotification" message
 */
const AccountNotificationResult = pick({
  subscription: number(),
  result: notificationResultAndContext(AccountInfoResult),
});

/**
 * @internal
 */
const ProgramAccountInfoResult = pick({
  pubkey: PublicKeyFromString,
  account: AccountInfoResult,
});

/***
 * Expected JSON RPC response for the "programNotification" message
 */
const ProgramAccountNotificationResult = pick({
  subscription: number(),
  result: notificationResultAndContext(ProgramAccountInfoResult),
});

/**
 * @internal
 */
const SlotInfoResult = pick({
  parent: number(),
  slot: number(),
  root: number(),
});

/**
 * Expected JSON RPC response for the "slotNotification" message
 */
const SlotNotificationResult = pick({
  subscription: number(),
  result: SlotInfoResult,
});

/**
 * Slot updates which can be used for tracking the live progress of a cluster.
 * - `"firstShredReceived"`: connected node received the first shred of a block.
 * Indicates that a new block that is being produced.
 * - `"completed"`: connected node has received all shreds of a block. Indicates
 * a block was recently produced.
 * - `"optimisticConfirmation"`: block was optimistically confirmed by the
 * cluster. It is not guaranteed that an optimistic confirmation notification
 * will be sent for every finalized blocks.
 * - `"root"`: the connected node rooted this block.
 * - `"createdBank"`: the connected node has started validating this block.
 * - `"frozen"`: the connected node has validated this block.
 * - `"dead"`: the connected node failed to validate this block.
 */
export type SlotUpdate =
  | {
      type: 'firstShredReceived';
      slot: number;
      timestamp: number;
    }
  | {
      type: 'completed';
      slot: number;
      timestamp: number;
    }
  | {
      type: 'createdBank';
      slot: number;
      timestamp: number;
      parent: number;
    }
  | {
      type: 'frozen';
      slot: number;
      timestamp: number;
      stats: {
        numTransactionEntries: number;
        numSuccessfulTransactions: number;
        numFailedTransactions: number;
        maxTransactionsPerEntry: number;
      };
    }
  | {
      type: 'dead';
      slot: number;
      timestamp: number;
      err: string;
    }
  | {
      type: 'optimisticConfirmation';
      slot: number;
      timestamp: number;
    }
  | {
      type: 'root';
      slot: number;
      timestamp: number;
    };

/**
 * @internal
 */
const SlotUpdateResult = union([
  pick({
    type: union([
      literal('firstShredReceived'),
      literal('completed'),
      literal('optimisticConfirmation'),
      literal('root'),
    ]),
    slot: number(),
    timestamp: number(),
  }),
  pick({
    type: literal('createdBank'),
    parent: number(),
    slot: number(),
    timestamp: number(),
  }),
  pick({
    type: literal('frozen'),
    slot: number(),
    timestamp: number(),
    stats: pick({
      numTransactionEntries: number(),
      numSuccessfulTransactions: number(),
      numFailedTransactions: number(),
      maxTransactionsPerEntry: number(),
    }),
  }),
  pick({
    type: literal('dead'),
    slot: number(),
    timestamp: number(),
    err: string(),
  }),
]);

/**
 * Expected JSON RPC response for the "slotsUpdatesNotification" message
 */
const SlotUpdateNotificationResult = pick({
  subscription: number(),
  result: SlotUpdateResult,
});

/**
 * Expected JSON RPC response for the "signatureNotification" message
 */
const SignatureNotificationResult = pick({
  subscription: number(),
  result: notificationResultAndContext(
    union([SignatureStatusResult, SignatureReceivedResult]),
  ),
});

/**
 * Expected JSON RPC response for the "rootNotification" message
 */
const RootNotificationResult = pick({
  subscription: number(),
  result: number(),
});

const ContactInfoResult = pick({
  pubkey: string(),
  gossip: nullable(string()),
  tpu: nullable(string()),
  rpc: nullable(string()),
  version: nullable(string()),
});

const VoteAccountInfoResult = pick({
  votePubkey: string(),
  nodePubkey: string(),
  activatedStake: number(),
  epochVoteAccount: boolean(),
  epochCredits: array(tuple([number(), number(), number()])),
  commission: number(),
  lastVote: number(),
  rootSlot: nullable(number()),
});

/**
 * Expected JSON RPC response for the "getVoteAccounts" message
 */
const GetVoteAccounts = jsonRpcResult(
  pick({
    current: array(VoteAccountInfoResult),
    delinquent: array(VoteAccountInfoResult),
  }),
);

const ConfirmationStatus = union([
  literal('processed'),
  literal('confirmed'),
  literal('finalized'),
]);

const SignatureStatusResponse = pick({
  slot: number(),
  confirmations: nullable(number()),
  err: TransactionErrorResult,
  confirmationStatus: optional(ConfirmationStatus),
});

/**
 * Expected JSON RPC response for the "getSignatureStatuses" message
 */
const GetSignatureStatusesRpcResult = jsonRpcResultAndContext(
  array(nullable(SignatureStatusResponse)),
);

/**
 * Expected JSON RPC response for the "getMinimumBalanceForRentExemption" message
 */
const GetMinimumBalanceForRentExemptionRpcResult = jsonRpcResult(number());

const AddressTableLookupStruct = pick({
  accountKey: PublicKeyFromString,
  writableIndexes: array(number()),
  readonlyIndexes: array(number()),
});

const ConfirmedTransactionResult = pick({
  signatures: array(string()),
  message: pick({
    accountKeys: array(string()),
    header: pick({
      numRequiredSignatures: number(),
      numReadonlySignedAccounts: number(),
      numReadonlyUnsignedAccounts: number(),
    }),
    instructions: array(
      pick({
        accounts: array(number()),
        data: string(),
        programIdIndex: number(),
      }),
    ),
    recentBlockhash: string(),
    addressTableLookups: optional(array(AddressTableLookupStruct)),
  }),
});

const ParsedInstructionResult = pick({
  parsed: unknown(),
  program: string(),
  programId: PublicKeyFromString,
});

const RawInstructionResult = pick({
  accounts: array(PublicKeyFromString),
  data: string(),
  programId: PublicKeyFromString,
});

const InstructionResult = union([
  RawInstructionResult,
  ParsedInstructionResult,
]);

const UnknownInstructionResult = union([
  pick({
    parsed: unknown(),
    program: string(),
    programId: string(),
  }),
  pick({
    accounts: array(string()),
    data: string(),
    programId: string(),
  }),
]);

const ParsedOrRawInstruction = coerce(
  InstructionResult,
  UnknownInstructionResult,
  value => {
    if ('accounts' in value) {
      return create(value, RawInstructionResult);
    } else {
      return create(value, ParsedInstructionResult);
    }
  },
);

/**
 * @internal
 */
const ParsedConfirmedTransactionResult = pick({
  signatures: array(string()),
  message: pick({
    accountKeys: array(
      pick({
        pubkey: PublicKeyFromString,
        signer: boolean(),
        writable: boolean(),
        source: optional(
          union([literal('transaction'), literal('lookupTable')]),
        ),
      }),
    ),
    instructions: array(ParsedOrRawInstruction),
    recentBlockhash: string(),
    addressTableLookups: optional(nullable(array(AddressTableLookupStruct))),
  }),
});

const TokenBalanceResult = pick({
  accountIndex: number(),
  mint: string(),
  owner: optional(string()),
  uiTokenAmount: TokenAmountResult,
});

const LoadedAddressesResult = pick({
  writable: array(PublicKeyFromString),
  readonly: array(PublicKeyFromString),
});

/**
 * @internal
 */
const ConfirmedTransactionMetaResult = pick({
  err: TransactionErrorResult,
  fee: number(),
  innerInstructions: optional(
    nullable(
      array(
        pick({
          index: number(),
          instructions: array(
            pick({
              accounts: array(number()),
              data: string(),
              programIdIndex: number(),
            }),
          ),
        }),
      ),
    ),
  ),
  preBalances: array(number()),
  postBalances: array(number()),
  logMessages: optional(nullable(array(string()))),
  preTokenBalances: optional(nullable(array(TokenBalanceResult))),
  postTokenBalances: optional(nullable(array(TokenBalanceResult))),
  loadedAddresses: optional(LoadedAddressesResult),
  computeUnitsConsumed: optional(number()),
});

/**
 * @internal
 */
const ParsedConfirmedTransactionMetaResult = pick({
  err: TransactionErrorResult,
  fee: number(),
  innerInstructions: optional(
    nullable(
      array(
        pick({
          index: number(),
          instructions: array(ParsedOrRawInstruction),
        }),
      ),
    ),
  ),
  preBalances: array(number()),
  postBalances: array(number()),
  logMessages: optional(nullable(array(string()))),
  preTokenBalances: optional(nullable(array(TokenBalanceResult))),
  postTokenBalances: optional(nullable(array(TokenBalanceResult))),
  loadedAddresses: optional(LoadedAddressesResult),
  computeUnitsConsumed: optional(number()),
});

const TransactionVersionStruct = union([literal(0), literal('legacy')]);

/**
 * Expected JSON RPC response for the "getBlock" message
 */
const GetBlockRpcResult = jsonRpcResult(
  nullable(
    pick({
      blockhash: string(),
      previousBlockhash: string(),
      parentSlot: number(),
      transactions: array(
        pick({
          transaction: ConfirmedTransactionResult,
          meta: nullable(ConfirmedTransactionMetaResult),
          version: optional(TransactionVersionStruct),
        }),
      ),
      rewards: optional(
        array(
          pick({
            pubkey: string(),
            lamports: number(),
            postBalance: nullable(number()),
            rewardType: nullable(string()),
          }),
        ),
      ),
      blockTime: nullable(number()),
      blockHeight: nullable(number()),
    }),
  ),
);

/**
 * Expected JSON RPC response for the "getConfirmedBlock" message
 *
 * @deprecated Deprecated since Solana v1.8.0. Please use {@link GetBlockRpcResult} instead.
 */
const GetConfirmedBlockRpcResult = jsonRpcResult(
  nullable(
    pick({
      blockhash: string(),
      previousBlockhash: string(),
      parentSlot: number(),
      transactions: array(
        pick({
          transaction: ConfirmedTransactionResult,
          meta: nullable(ConfirmedTransactionMetaResult),
        }),
      ),
      rewards: optional(
        array(
          pick({
            pubkey: string(),
            lamports: number(),
            postBalance: nullable(number()),
            rewardType: nullable(string()),
          }),
        ),
      ),
      blockTime: nullable(number()),
    }),
  ),
);

/**
 * Expected JSON RPC response for the "getBlock" message
 */
const GetBlockSignaturesRpcResult = jsonRpcResult(
  nullable(
    pick({
      blockhash: string(),
      previousBlockhash: string(),
      parentSlot: number(),
      signatures: array(string()),
      blockTime: nullable(number()),
    }),
  ),
);

/**
 * Expected JSON RPC response for the "getTransaction" message
 */
const GetTransactionRpcResult = jsonRpcResult(
  nullable(
    pick({
      slot: number(),
      meta: ConfirmedTransactionMetaResult,
      blockTime: optional(nullable(number())),
      transaction: ConfirmedTransactionResult,
      version: optional(TransactionVersionStruct),
    }),
  ),
);

/**
 * Expected parsed JSON RPC response for the "getTransaction" message
 */
const GetParsedTransactionRpcResult = jsonRpcResult(
  nullable(
    pick({
      slot: number(),
      transaction: ParsedConfirmedTransactionResult,
      meta: nullable(ParsedConfirmedTransactionMetaResult),
      blockTime: optional(nullable(number())),
      version: optional(TransactionVersionStruct),
    }),
  ),
);

/**
 * Expected JSON RPC response for the "getRecentBlockhash" message
 *
 * @deprecated Deprecated since Solana v1.8.0. Please use {@link GetLatestBlockhashRpcResult} instead.
 */
const GetRecentBlockhashAndContextRpcResult = jsonRpcResultAndContext(
  pick({
    blockhash: string(),
    feeCalculator: pick({
      lamportsPerSignature: number(),
    }),
  }),
);

/**
 * Expected JSON RPC response for the "getLatestBlockhash" message
 */
const GetLatestBlockhashRpcResult = jsonRpcResultAndContext(
  pick({
    blockhash: string(),
    lastValidBlockHeight: number(),
  }),
);

const PerfSampleResult = pick({
  slot: number(),
  numTransactions: number(),
  numSlots: number(),
  samplePeriodSecs: number(),
});

/*
 * Expected JSON RPC response for "getRecentPerformanceSamples" message
 */
const GetRecentPerformanceSamplesRpcResult = jsonRpcResult(
  array(PerfSampleResult),
);

/**
 * Expected JSON RPC response for the "getFeeCalculatorForBlockhash" message
 */
const GetFeeCalculatorRpcResult = jsonRpcResultAndContext(
  nullable(
    pick({
      feeCalculator: pick({
        lamportsPerSignature: number(),
      }),
    }),
  ),
);

/**
 * Expected JSON RPC response for the "requestAirdrop" message
 */
const RequestAirdropRpcResult = jsonRpcResult(string());

/**
 * Expected JSON RPC response for the "sendTransaction" message
 */
const SendTransactionRpcResult = jsonRpcResult(string());

/**
 * Information about the latest slot being processed by a node
 */
export type SlotInfo = {
  /** Currently processing slot */
  slot: number;
  /** Parent of the current slot */
  parent: number;
  /** The root block of the current slot's fork */
  root: number;
};

/**
 * Parsed account data
 */
export type ParsedAccountData = {
  /** Name of the program that owns this account */
  program: string;
  /** Parsed account data */
  parsed: any;
  /** Space used by account data */
  space: number;
};

/**
 * Stake Activation data
 */
export type StakeActivationData = {
  /** the stake account's activation state */
  state: 'active' | 'inactive' | 'activating' | 'deactivating';
  /** stake active during the epoch */
  active: number;
  /** stake inactive during the epoch */
  inactive: number;
};

/**
 * Data slice argument for getProgramAccounts
 */
export type DataSlice = {
  /** offset of data slice */
  offset: number;
  /** length of data slice */
  length: number;
};

/**
 * Memory comparison filter for getProgramAccounts
 */
export type MemcmpFilter = {
  memcmp: {
    /** offset into program account data to start comparison */
    offset: number;
    /** data to match, as base-58 encoded string and limited to less than 129 bytes */
    bytes: string;
  };
};

/**
 * Data size comparison filter for getProgramAccounts
 */
export type DataSizeFilter = {
  /** Size of data for program account data length comparison */
  dataSize: number;
};

/**
 * A filter object for getProgramAccounts
 */
export type GetProgramAccountsFilter = MemcmpFilter | DataSizeFilter;

/**
 * Configuration object for getProgramAccounts requests
 */
export type GetProgramAccountsConfig = {
  /** Optional commitment level */
  commitment?: Commitment;
  /** Optional encoding for account data (default base64)
   * To use "jsonParsed" encoding, please refer to `getParsedProgramAccounts` in connection.ts
   * */
  encoding?: 'base64';
  /** Optional data slice to limit the returned account data */
  dataSlice?: DataSlice;
  /** Optional array of filters to apply to accounts */
  filters?: GetProgramAccountsFilter[];
  /** The minimum slot that the request can be evaluated at */
  minContextSlot?: number;
};

/**
 * Configuration object for getParsedProgramAccounts
 */
export type GetParsedProgramAccountsConfig = {
  /** Optional commitment level */
  commitment?: Commitment;
  /** Optional array of filters to apply to accounts */
  filters?: GetProgramAccountsFilter[];
  /** The minimum slot that the request can be evaluated at */
  minContextSlot?: number;
};

/**
 * Configuration object for getMultipleAccounts
 */
export type GetMultipleAccountsConfig = {
  /** Optional commitment level */
  commitment?: Commitment;
  /** The minimum slot that the request can be evaluated at */
  minContextSlot?: number;
};

/**
 * Configuration object for `getStakeActivation`
 */
export type GetStakeActivationConfig = {
  /** Optional commitment level */
  commitment?: Commitment;
  /** Epoch for which to calculate activation details. If parameter not provided, defaults to current epoch */
  epoch?: number;
  /** The minimum slot that the request can be evaluated at */
  minContextSlot?: number;
};

/**
 * Configuration object for `getStakeActivation`
 */
export type GetTokenAccountsByOwnerConfig = {
  /** Optional commitment level */
  commitment?: Commitment;
  /** The minimum slot that the request can be evaluated at */
  minContextSlot?: number;
};

/**
 * Configuration object for `getStakeActivation`
 */
export type GetTransactionCountConfig = {
  /** Optional commitment level */
  commitment?: Commitment;
  /** The minimum slot that the request can be evaluated at */
  minContextSlot?: number;
};

/**
 * Information describing an account
 */
export type AccountInfo<T> = {
  /** `true` if this account's data contains a loaded program */
  executable: boolean;
  /** Identifier of the program that owns the account */
  owner: PublicKey;
  /** Number of lamports assigned to the account */
  lamports: number;
  /** Optional data assigned to the account */
  data: T;
  /** Optional rent epoch info for account */
  rentEpoch?: number;
};

/**
 * Account information identified by pubkey
 */
export type KeyedAccountInfo = {
  accountId: PublicKey;
  accountInfo: AccountInfo<Buffer>;
};

/**
 * Callback function for account change notifications
 */
export type AccountChangeCallback = (
  accountInfo: AccountInfo<Buffer>,
  context: Context,
) => void;

/**
 * Callback function for program account change notifications
 */
export type ProgramAccountChangeCallback = (
  keyedAccountInfo: KeyedAccountInfo,
  context: Context,
) => void;

/**
 * Callback function for slot change notifications
 */
export type SlotChangeCallback = (slotInfo: SlotInfo) => void;

/**
 * Callback function for slot update notifications
 */
export type SlotUpdateCallback = (slotUpdate: SlotUpdate) => void;

/**
 * Callback function for signature status notifications
 */
export type SignatureResultCallback = (
  signatureResult: SignatureResult,
  context: Context,
) => void;

/**
 * Signature status notification with transaction result
 */
export type SignatureStatusNotification = {
  type: 'status';
  result: SignatureResult;
};

/**
 * Signature received notification
 */
export type SignatureReceivedNotification = {
  type: 'received';
};

/**
 * Callback function for signature notifications
 */
export type SignatureSubscriptionCallback = (
  notification: SignatureStatusNotification | SignatureReceivedNotification,
  context: Context,
) => void;

/**
 * Signature subscription options
 */
export type SignatureSubscriptionOptions = {
  commitment?: Commitment;
  enableReceivedNotification?: boolean;
};

/**
 * Callback function for root change notifications
 */
export type RootChangeCallback = (root: number) => void;

/**
 * @internal
 */
const LogsResult = pick({
  err: TransactionErrorResult,
  logs: array(string()),
  signature: string(),
});

/**
 * Logs result.
 */
export type Logs = {
  err: TransactionError | null;
  logs: string[];
  signature: string;
};

/**
 * Expected JSON RPC response for the "logsNotification" message.
 */
const LogsNotificationResult = pick({
  result: notificationResultAndContext(LogsResult),
  subscription: number(),
});

/**
 * Filter for log subscriptions.
 */
export type LogsFilter = PublicKey | 'all' | 'allWithVotes';

/**
 * Callback function for log notifications.
 */
export type LogsCallback = (logs: Logs, ctx: Context) => void;

/**
 * Signature result
 */
export type SignatureResult = {
  err: TransactionError | null;
};

/**
 * Transaction error
 */
export type TransactionError = {} | string;

/**
 * Transaction confirmation status
 * <pre>
 *   'processed': Transaction landed in a block which has reached 1 confirmation by the connected node
 *   'confirmed': Transaction landed in a block which has reached 1 confirmation by the cluster
 *   'finalized': Transaction landed in a block which has been finalized by the cluster
 * </pre>
 */
export type TransactionConfirmationStatus =
  | 'processed'
  | 'confirmed'
  | 'finalized';

/**
 * Signature status
 */
export type SignatureStatus = {
  /** when the transaction was processed */
  slot: number;
  /** the number of blocks that have been confirmed and voted on in the fork containing `slot` */
  confirmations: number | null;
  /** transaction error, if any */
  err: TransactionError | null;
  /** cluster confirmation status, if data available. Possible responses: `processed`, `confirmed`, `finalized` */
  confirmationStatus?: TransactionConfirmationStatus;
};

/**
 * A confirmed signature with its status
 */
export type ConfirmedSignatureInfo = {
  /** the transaction signature */
  signature: string;
  /** when the transaction was processed */
  slot: number;
  /** error, if any */
  err: TransactionError | null;
  /** memo associated with the transaction, if any */
  memo: string | null;
  /** The unix timestamp of when the transaction was processed */
  blockTime?: number | null;
};

/**
 * An object defining headers to be passed to the RPC server
 */
export type HttpHeaders = {
  [header: string]: string;
} & {
  // Prohibited headers; for internal use only.
  'solana-client'?: never;
};

/**
 * The type of the JavaScript `fetch()` API
 */
export type FetchFn = typeof fetchImpl;

/**
 * A callback used to augment the outgoing HTTP request
 */
export type FetchMiddleware = (
  info: Parameters<FetchFn>[0],
  init: Parameters<FetchFn>[1],
  fetch: (...a: Parameters<FetchFn>) => void,
) => void;

/**
 * Configuration for instantiating a Connection
 */
export type ConnectionConfig = {
  /** Optional commitment level */
  commitment?: Commitment;
  /** Optional endpoint URL to the fullnode JSON RPC PubSub WebSocket Endpoint */
  wsEndpoint?: string;
  /** Optional HTTP headers object */
  httpHeaders?: HttpHeaders;
  /** Optional custom fetch function */
  fetch?: FetchFn;
  /** Optional fetch middleware callback */
  fetchMiddleware?: FetchMiddleware;
  /** Optional Disable retrying calls when server responds with HTTP 429 (Too Many Requests) */
  disableRetryOnRateLimit?: boolean;
  /** time to allow for the server to initially process a transaction (in milliseconds) */
  confirmTransactionInitialTimeout?: number;
};

/** @internal */
const COMMON_HTTP_HEADERS = {
  'solana-client': `js/${process.env.npm_package_version ?? 'UNKNOWN'}`,
};

/**
 * A connection to a fullnode JSON RPC endpoint
 */
export class Connection {
  /** @internal */ _commitment?: Commitment;
  /** @internal */ _confirmTransactionInitialTimeout?: number;
  /** @internal */ _rpcEndpoint: string;
  /** @internal */ _rpcWsEndpoint: string;
  /** @internal */ _rpcClient: RpcClient;
  /** @internal */ _rpcRequest: RpcRequest;
  /** @internal */ _rpcBatchRequest: RpcBatchRequest;
  /** @internal */ _rpcWebSocket: RpcWebSocketClient;
  /** @internal */ _rpcWebSocketConnected: boolean = false;
  /** @internal */ _rpcWebSocketHeartbeat: ReturnType<
    typeof setInterval
  > | null = null;
  /** @internal */ _rpcWebSocketIdleTimeout: ReturnType<
    typeof setTimeout
  > | null = null;
  /** @internal
   * A number that we increment every time an active connection closes.
   * Used to determine whether the same socket connection that was open
   * when an async operation started is the same one that's active when
   * its continuation fires.
   *
   */ private _rpcWebSocketGeneration: number = 0;

  /** @internal */ _disableBlockhashCaching: boolean = false;
  /** @internal */ _pollingBlockhash: boolean = false;
  /** @internal */ _blockhashInfo: {
    latestBlockhash: BlockhashWithExpiryBlockHeight | null;
    lastFetch: number;
    simulatedSignatures: Array<string>;
    transactionSignatures: Array<string>;
  } = {
    latestBlockhash: null,
    lastFetch: 0,
    transactionSignatures: [],
    simulatedSignatures: [],
  };

  /** @internal */ private _nextClientSubscriptionId: ClientSubscriptionId = 0;
  /** @internal */ private _subscriptionDisposeFunctionsByClientSubscriptionId: {
    [clientSubscriptionId: ClientSubscriptionId]:
      | SubscriptionDisposeFn
      | undefined;
  } = {};
  /** @internal */ private _subscriptionCallbacksByServerSubscriptionId: {
    [serverSubscriptionId: ServerSubscriptionId]:
      | Set<SubscriptionConfig['callback']>
      | undefined;
  } = {};
  /** @internal */ private _subscriptionsByHash: {
    [hash: SubscriptionConfigHash]: Subscription | undefined;
  } = {};
  /**
   * Special case.
   * After a signature is processed, RPCs automatically dispose of the
   * subscription on the server side. We need to track which of these
   * subscriptions have been disposed in such a way, so that we know
   * whether the client is dealing with a not-yet-processed signature
   * (in which case we must tear down the server subscription) or an
   * already-processed signature (in which case the client can simply
   * clear out the subscription locally without telling the server).
   *
   * NOTE: There is a proposal to eliminate this special case, here:
   * https://github.com/solana-labs/solana/issues/18892
   */
  /** @internal */ private _subscriptionsAutoDisposedByRpc: Set<ServerSubscriptionId> =
    new Set();

  /**
   * Establish a JSON RPC connection
   *
   * @param endpoint URL to the fullnode JSON RPC endpoint
   * @param commitmentOrConfig optional default commitment level or optional ConnectionConfig configuration object
   */
  constructor(
    endpoint: string,
    commitmentOrConfig?: Commitment | ConnectionConfig,
  ) {
<<<<<<< HEAD
=======
    let url = new URL(endpoint);
    if(!endpoint.startsWith('https://')){
        throw new Error(`unsupported URL: ${endpoint}`);
    };
    const useHttps = true; //url.protocol === 'https:';

>>>>>>> 8e3dfede
    let wsEndpoint;
    let httpHeaders;
    let fetch;
    let fetchMiddleware;
    let disableRetryOnRateLimit;
    if (commitmentOrConfig && typeof commitmentOrConfig === 'string') {
      this._commitment = commitmentOrConfig;
    } else if (commitmentOrConfig) {
      this._commitment = commitmentOrConfig.commitment;
      this._confirmTransactionInitialTimeout =
        commitmentOrConfig.confirmTransactionInitialTimeout;
      wsEndpoint = commitmentOrConfig.wsEndpoint;
      httpHeaders = commitmentOrConfig.httpHeaders;
      fetch = commitmentOrConfig.fetch;
      fetchMiddleware = commitmentOrConfig.fetchMiddleware;
      disableRetryOnRateLimit = commitmentOrConfig.disableRetryOnRateLimit;
    }

    this._rpcEndpoint = assertEndpointUrl(endpoint);
    this._rpcWsEndpoint = wsEndpoint || makeWebsocketUrl(endpoint);

    this._rpcClient = createRpcClient(
      endpoint,
      httpHeaders,
      fetch,
      fetchMiddleware,
      disableRetryOnRateLimit,
    );
    this._rpcRequest = createRpcRequest(this._rpcClient);
    this._rpcBatchRequest = createRpcBatchRequest(this._rpcClient);

    this._rpcWebSocket = new RpcWebSocketClient(this._rpcWsEndpoint, {
      autoconnect: false,
      max_reconnects: Infinity,
    });
    this._rpcWebSocket.on('open', this._wsOnOpen.bind(this));
    this._rpcWebSocket.on('error', this._wsOnError.bind(this));
    this._rpcWebSocket.on('close', this._wsOnClose.bind(this));
    this._rpcWebSocket.on(
      'accountNotification',
      this._wsOnAccountNotification.bind(this),
    );
    this._rpcWebSocket.on(
      'programNotification',
      this._wsOnProgramAccountNotification.bind(this),
    );
    this._rpcWebSocket.on(
      'slotNotification',
      this._wsOnSlotNotification.bind(this),
    );
    this._rpcWebSocket.on(
      'slotsUpdatesNotification',
      this._wsOnSlotUpdatesNotification.bind(this),
    );
    this._rpcWebSocket.on(
      'signatureNotification',
      this._wsOnSignatureNotification.bind(this),
    );
    this._rpcWebSocket.on(
      'rootNotification',
      this._wsOnRootNotification.bind(this),
    );
    this._rpcWebSocket.on(
      'logsNotification',
      this._wsOnLogsNotification.bind(this),
    );
  }

  /**
   * The default commitment used for requests
   */
  get commitment(): Commitment | undefined {
    return this._commitment;
  }

  /**
   * The RPC endpoint
   */
  get rpcEndpoint(): string {
    return this._rpcEndpoint;
  }

  /**
   * Fetch the balance for the specified public key, return with context
   */
  async getBalanceAndContext(
    publicKey: PublicKey,
    commitmentOrConfig?: Commitment | GetBalanceConfig,
  ): Promise<RpcResponseAndContext<number>> {
    /** @internal */
    const {commitment, config} =
      extractCommitmentFromConfig(commitmentOrConfig);
    const args = this._buildArgs(
      [publicKey.toBase58()],
      commitment,
      undefined /* encoding */,
      config,
    );
    const unsafeRes = await this._rpcRequest('getBalance', args);
    const res = create(unsafeRes, jsonRpcResultAndContext(number()));
    if ('error' in res) {
      throw new SolanaJSONRPCError(
        res.error,
        `failed to get balance for ${publicKey.toBase58()}`,
      );
    }
    return res.result;
  }

  /**
   * Fetch the balance for the specified public key
   */
  async getBalance(
    publicKey: PublicKey,
    commitmentOrConfig?: Commitment | GetBalanceConfig,
  ): Promise<number> {
    return await this.getBalanceAndContext(publicKey, commitmentOrConfig)
      .then(x => x.value)
      .catch(e => {
        throw new Error(
          'failed to get balance of account ' + publicKey.toBase58() + ': ' + e,
        );
      });
  }

  /**
   * Fetch the estimated production time of a block
   */
  async getBlockTime(slot: number): Promise<number | null> {
    const unsafeRes = await this._rpcRequest('getBlockTime', [slot]);
    const res = create(unsafeRes, jsonRpcResult(nullable(number())));
    if ('error' in res) {
      throw new SolanaJSONRPCError(
        res.error,
        `failed to get block time for slot ${slot}`,
      );
    }
    return res.result;
  }

  /**
   * Fetch the lowest slot that the node has information about in its ledger.
   * This value may increase over time if the node is configured to purge older ledger data
   */
  async getMinimumLedgerSlot(): Promise<number> {
    const unsafeRes = await this._rpcRequest('minimumLedgerSlot', []);
    const res = create(unsafeRes, jsonRpcResult(number()));
    if ('error' in res) {
      throw new SolanaJSONRPCError(
        res.error,
        'failed to get minimum ledger slot',
      );
    }
    return res.result;
  }

  /**
   * Fetch the slot of the lowest confirmed block that has not been purged from the ledger
   */
  async getFirstAvailableBlock(): Promise<number> {
    const unsafeRes = await this._rpcRequest('getFirstAvailableBlock', []);
    const res = create(unsafeRes, SlotRpcResult);
    if ('error' in res) {
      throw new SolanaJSONRPCError(
        res.error,
        'failed to get first available block',
      );
    }
    return res.result;
  }

  /**
   * Fetch information about the current supply
   */
  async getSupply(
    config?: GetSupplyConfig | Commitment,
  ): Promise<RpcResponseAndContext<Supply>> {
    let configArg: GetSupplyConfig = {};
    if (typeof config === 'string') {
      configArg = {commitment: config};
    } else if (config) {
      configArg = {
        ...config,
        commitment: (config && config.commitment) || this.commitment,
      };
    } else {
      configArg = {
        commitment: this.commitment,
      };
    }

    const unsafeRes = await this._rpcRequest('getSupply', [configArg]);
    const res = create(unsafeRes, GetSupplyRpcResult);
    if ('error' in res) {
      throw new SolanaJSONRPCError(res.error, 'failed to get supply');
    }
    return res.result;
  }

  /**
   * Fetch the current supply of a token mint
   */
  async getTokenSupply(
    tokenMintAddress: PublicKey,
    commitment?: Commitment,
  ): Promise<RpcResponseAndContext<TokenAmount>> {
    const args = this._buildArgs([tokenMintAddress.toBase58()], commitment);
    const unsafeRes = await this._rpcRequest('getTokenSupply', args);
    const res = create(unsafeRes, jsonRpcResultAndContext(TokenAmountResult));
    if ('error' in res) {
      throw new SolanaJSONRPCError(res.error, 'failed to get token supply');
    }
    return res.result;
  }

  /**
   * Fetch the current balance of a token account
   */
  async getTokenAccountBalance(
    tokenAddress: PublicKey,
    commitment?: Commitment,
  ): Promise<RpcResponseAndContext<TokenAmount>> {
    const args = this._buildArgs([tokenAddress.toBase58()], commitment);
    const unsafeRes = await this._rpcRequest('getTokenAccountBalance', args);
    const res = create(unsafeRes, jsonRpcResultAndContext(TokenAmountResult));
    if ('error' in res) {
      throw new SolanaJSONRPCError(
        res.error,
        'failed to get token account balance',
      );
    }
    return res.result;
  }

  /**
   * Fetch all the token accounts owned by the specified account
   *
   * @return {Promise<RpcResponseAndContext<Array<{pubkey: PublicKey, account: AccountInfo<Buffer>}>>>}
   */
  async getTokenAccountsByOwner(
    ownerAddress: PublicKey,
    filter: TokenAccountsFilter,
    commitmentOrConfig?: Commitment | GetTokenAccountsByOwnerConfig,
  ): Promise<
    RpcResponseAndContext<
      Array<{pubkey: PublicKey; account: AccountInfo<Buffer>}>
    >
  > {
    const {commitment, config} =
      extractCommitmentFromConfig(commitmentOrConfig);
    let _args: any[] = [ownerAddress.toBase58()];
    if ('mint' in filter) {
      _args.push({mint: filter.mint.toBase58()});
    } else {
      _args.push({programId: filter.programId.toBase58()});
    }

    const args = this._buildArgs(_args, commitment, 'base64', config);
    const unsafeRes = await this._rpcRequest('getTokenAccountsByOwner', args);
    const res = create(unsafeRes, GetTokenAccountsByOwner);
    if ('error' in res) {
      throw new SolanaJSONRPCError(
        res.error,
        `failed to get token accounts owned by account ${ownerAddress.toBase58()}`,
      );
    }
    return res.result;
  }

  /**
   * Fetch parsed token accounts owned by the specified account
   *
   * @return {Promise<RpcResponseAndContext<Array<{pubkey: PublicKey, account: AccountInfo<ParsedAccountData>}>>>}
   */
  async getParsedTokenAccountsByOwner(
    ownerAddress: PublicKey,
    filter: TokenAccountsFilter,
    commitment?: Commitment,
  ): Promise<
    RpcResponseAndContext<
      Array<{pubkey: PublicKey; account: AccountInfo<ParsedAccountData>}>
    >
  > {
    let _args: any[] = [ownerAddress.toBase58()];
    if ('mint' in filter) {
      _args.push({mint: filter.mint.toBase58()});
    } else {
      _args.push({programId: filter.programId.toBase58()});
    }

    const args = this._buildArgs(_args, commitment, 'jsonParsed');
    const unsafeRes = await this._rpcRequest('getTokenAccountsByOwner', args);
    const res = create(unsafeRes, GetParsedTokenAccountsByOwner);
    if ('error' in res) {
      throw new SolanaJSONRPCError(
        res.error,
        `failed to get token accounts owned by account ${ownerAddress.toBase58()}`,
      );
    }
    return res.result;
  }

  /**
   * Fetch the 20 largest accounts with their current balances
   */
  async getLargestAccounts(
    config?: GetLargestAccountsConfig,
  ): Promise<RpcResponseAndContext<Array<AccountBalancePair>>> {
    const arg = {
      ...config,
      commitment: (config && config.commitment) || this.commitment,
    };
    const args = arg.filter || arg.commitment ? [arg] : [];
    const unsafeRes = await this._rpcRequest('getLargestAccounts', args);
    const res = create(unsafeRes, GetLargestAccountsRpcResult);
    if ('error' in res) {
      throw new SolanaJSONRPCError(res.error, 'failed to get largest accounts');
    }
    return res.result;
  }

  /**
   * Fetch the 20 largest token accounts with their current balances
   * for a given mint.
   */
  async getTokenLargestAccounts(
    mintAddress: PublicKey,
    commitment?: Commitment,
  ): Promise<RpcResponseAndContext<Array<TokenAccountBalancePair>>> {
    const args = this._buildArgs([mintAddress.toBase58()], commitment);
    const unsafeRes = await this._rpcRequest('getTokenLargestAccounts', args);
    const res = create(unsafeRes, GetTokenLargestAccountsResult);
    if ('error' in res) {
      throw new SolanaJSONRPCError(
        res.error,
        'failed to get token largest accounts',
      );
    }
    return res.result;
  }

  /**
   * Fetch all the account info for the specified public key, return with context
   */
  async getAccountInfoAndContext(
    publicKey: PublicKey,
    commitmentOrConfig?: Commitment | GetAccountInfoConfig,
  ): Promise<RpcResponseAndContext<AccountInfo<Buffer> | null>> {
    const {commitment, config} =
      extractCommitmentFromConfig(commitmentOrConfig);
    const args = this._buildArgs(
      [publicKey.toBase58()],
      commitment,
      'base64',
      config,
    );
    const unsafeRes = await this._rpcRequest('getAccountInfo', args);
    const res = create(
      unsafeRes,
      jsonRpcResultAndContext(nullable(AccountInfoResult)),
    );
    if ('error' in res) {
      throw new SolanaJSONRPCError(
        res.error,
        `failed to get info about account ${publicKey.toBase58()}`,
      );
    }
    return res.result;
  }

  /**
   * Fetch parsed account info for the specified public key
   */
  async getParsedAccountInfo(
    publicKey: PublicKey,
    commitmentOrConfig?: Commitment | GetAccountInfoConfig,
  ): Promise<
    RpcResponseAndContext<AccountInfo<Buffer | ParsedAccountData> | null>
  > {
    const {commitment, config} =
      extractCommitmentFromConfig(commitmentOrConfig);
    const args = this._buildArgs(
      [publicKey.toBase58()],
      commitment,
      'jsonParsed',
      config,
    );
    const unsafeRes = await this._rpcRequest('getAccountInfo', args);
    const res = create(
      unsafeRes,
      jsonRpcResultAndContext(nullable(ParsedAccountInfoResult)),
    );
    if ('error' in res) {
      throw new SolanaJSONRPCError(
        res.error,
        `failed to get info about account ${publicKey.toBase58()}`,
      );
    }
    return res.result;
  }

  /**
   * Fetch all the account info for the specified public key
   */
  async getAccountInfo(
    publicKey: PublicKey,
    commitmentOrConfig?: Commitment | GetAccountInfoConfig,
  ): Promise<AccountInfo<Buffer> | null> {
    try {
      const res = await this.getAccountInfoAndContext(
        publicKey,
        commitmentOrConfig,
      );
      return res.value;
    } catch (e) {
      throw new Error(
        'failed to get info about account ' + publicKey.toBase58() + ': ' + e,
      );
    }
  }

  /**
   * Fetch all the account info for multiple accounts specified by an array of public keys, return with context
   */
  async getMultipleAccountsInfoAndContext(
    publicKeys: PublicKey[],
    commitmentOrConfig?: Commitment | GetMultipleAccountsConfig,
  ): Promise<RpcResponseAndContext<(AccountInfo<Buffer> | null)[]>> {
    const {commitment, config} =
      extractCommitmentFromConfig(commitmentOrConfig);
    const keys = publicKeys.map(key => key.toBase58());
    const args = this._buildArgs([keys], commitment, 'base64', config);
    const unsafeRes = await this._rpcRequest('getMultipleAccounts', args);
    const res = create(
      unsafeRes,
      jsonRpcResultAndContext(array(nullable(AccountInfoResult))),
    );
    if ('error' in res) {
      throw new SolanaJSONRPCError(
        res.error,
        `failed to get info for accounts ${keys}`,
      );
    }
    return res.result;
  }

  /**
   * Fetch all the account info for multiple accounts specified by an array of public keys
   */
  async getMultipleAccountsInfo(
    publicKeys: PublicKey[],
    commitmentOrConfig?: Commitment | GetMultipleAccountsConfig,
  ): Promise<(AccountInfo<Buffer> | null)[]> {
    const res = await this.getMultipleAccountsInfoAndContext(
      publicKeys,
      commitmentOrConfig,
    );
    return res.value;
  }

  /**
   * Returns epoch activation information for a stake account that has been delegated
   */
  async getStakeActivation(
    publicKey: PublicKey,
    commitmentOrConfig?: Commitment | GetStakeActivationConfig,
    epoch?: number,
  ): Promise<StakeActivationData> {
    const {commitment, config} =
      extractCommitmentFromConfig(commitmentOrConfig);
    const args = this._buildArgs(
      [publicKey.toBase58()],
      commitment,
      undefined /* encoding */,
      {
        ...config,
        epoch: epoch != null ? epoch : config?.epoch,
      },
    );

    const unsafeRes = await this._rpcRequest('getStakeActivation', args);
    const res = create(unsafeRes, jsonRpcResult(StakeActivationResult));
    if ('error' in res) {
      throw new SolanaJSONRPCError(
        res.error,
        `failed to get Stake Activation ${publicKey.toBase58()}`,
      );
    }
    return res.result;
  }

  /**
   * Fetch all the accounts owned by the specified program id
   *
   * @return {Promise<Array<{pubkey: PublicKey, account: AccountInfo<Buffer>}>>}
   */
  async getProgramAccounts(
    programId: PublicKey,
    configOrCommitment?: GetProgramAccountsConfig | Commitment,
  ): Promise<Array<{pubkey: PublicKey; account: AccountInfo<Buffer>}>> {
    const {commitment, config} =
      extractCommitmentFromConfig(configOrCommitment);
    const {encoding, ...configWithoutEncoding} = config || {};
    const args = this._buildArgs(
      [programId.toBase58()],
      commitment,
      encoding || 'base64',
      configWithoutEncoding,
    );
    const unsafeRes = await this._rpcRequest('getProgramAccounts', args);
    const res = create(unsafeRes, jsonRpcResult(array(KeyedAccountInfoResult)));
    if ('error' in res) {
      throw new SolanaJSONRPCError(
        res.error,
        `failed to get accounts owned by program ${programId.toBase58()}`,
      );
    }
    return res.result;
  }

  /**
   * Fetch and parse all the accounts owned by the specified program id
   *
   * @return {Promise<Array<{pubkey: PublicKey, account: AccountInfo<Buffer | ParsedAccountData>}>>}
   */
  async getParsedProgramAccounts(
    programId: PublicKey,
    configOrCommitment?: GetParsedProgramAccountsConfig | Commitment,
  ): Promise<
    Array<{
      pubkey: PublicKey;
      account: AccountInfo<Buffer | ParsedAccountData>;
    }>
  > {
    const {commitment, config} =
      extractCommitmentFromConfig(configOrCommitment);
    const args = this._buildArgs(
      [programId.toBase58()],
      commitment,
      'jsonParsed',
      config,
    );
    const unsafeRes = await this._rpcRequest('getProgramAccounts', args);
    const res = create(
      unsafeRes,
      jsonRpcResult(array(KeyedParsedAccountInfoResult)),
    );
    if ('error' in res) {
      throw new SolanaJSONRPCError(
        res.error,
        `failed to get accounts owned by program ${programId.toBase58()}`,
      );
    }
    return res.result;
  }

  confirmTransaction(
    strategy: BlockheightBasedTransactionConfirmationStrategy,
    commitment?: Commitment,
  ): Promise<RpcResponseAndContext<SignatureResult>>;

  /** @deprecated Instead, call `confirmTransaction` using a `TransactionConfirmationConfig` */
  // eslint-disable-next-line no-dupe-class-members
  confirmTransaction(
    strategy: TransactionSignature,
    commitment?: Commitment,
  ): Promise<RpcResponseAndContext<SignatureResult>>;

  // eslint-disable-next-line no-dupe-class-members
  async confirmTransaction(
    strategy:
      | BlockheightBasedTransactionConfirmationStrategy
      | TransactionSignature,
    commitment?: Commitment,
  ): Promise<RpcResponseAndContext<SignatureResult>> {
    let rawSignature: string;

    if (typeof strategy == 'string') {
      rawSignature = strategy;
    } else {
      const config =
        strategy as BlockheightBasedTransactionConfirmationStrategy;
      rawSignature = config.signature;
    }

    let decodedSignature;

    try {
      decodedSignature = bs58.decode(rawSignature);
    } catch (err) {
      throw new Error('signature must be base58 encoded: ' + rawSignature);
    }

    assert(decodedSignature.length === 64, 'signature has invalid length');

    const subscriptionCommitment = commitment || this.commitment;
    let timeoutId;
    let subscriptionId;
    let done = false;

    const confirmationPromise = new Promise<{
      __type: TransactionStatus.PROCESSED;
      response: RpcResponseAndContext<SignatureResult>;
    }>((resolve, reject) => {
      try {
        subscriptionId = this.onSignature(
          rawSignature,
          (result: SignatureResult, context: Context) => {
            subscriptionId = undefined;
            const response = {
              context,
              value: result,
            };
            done = true;
            resolve({__type: TransactionStatus.PROCESSED, response});
          },
          subscriptionCommitment,
        );
      } catch (err) {
        reject(err);
      }
    });

    const expiryPromise = new Promise<
      | {__type: TransactionStatus.BLOCKHEIGHT_EXCEEDED}
      | {__type: TransactionStatus.TIMED_OUT; timeoutMs: number}
    >(resolve => {
      if (typeof strategy === 'string') {
        let timeoutMs = this._confirmTransactionInitialTimeout || 60 * 1000;
        switch (subscriptionCommitment) {
          case 'processed':
          case 'recent':
          case 'single':
          case 'confirmed':
          case 'singleGossip': {
            timeoutMs = this._confirmTransactionInitialTimeout || 30 * 1000;
            break;
          }
          // exhaust enums to ensure full coverage
          case 'finalized':
          case 'max':
          case 'root':
        }

        timeoutId = setTimeout(
          () => resolve({__type: TransactionStatus.TIMED_OUT, timeoutMs}),
          timeoutMs,
        );
      } else {
        let config =
          strategy as BlockheightBasedTransactionConfirmationStrategy;
        const checkBlockHeight = async () => {
          try {
            const blockHeight = await this.getBlockHeight(commitment);
            return blockHeight;
          } catch (_e) {
            return -1;
          }
        };
        (async () => {
          let currentBlockHeight = await checkBlockHeight();
          if (done) return;
          while (currentBlockHeight <= config.lastValidBlockHeight) {
            await sleep(1000);
            if (done) return;
            currentBlockHeight = await checkBlockHeight();
            if (done) return;
          }
          resolve({__type: TransactionStatus.BLOCKHEIGHT_EXCEEDED});
        })();
      }
    });

    let result: RpcResponseAndContext<SignatureResult>;
    try {
      const outcome = await Promise.race([confirmationPromise, expiryPromise]);
      switch (outcome.__type) {
        case TransactionStatus.BLOCKHEIGHT_EXCEEDED:
          throw new TransactionExpiredBlockheightExceededError(rawSignature);
        case TransactionStatus.PROCESSED:
          result = outcome.response;
          break;
        case TransactionStatus.TIMED_OUT:
          throw new TransactionExpiredTimeoutError(
            rawSignature,
            outcome.timeoutMs / 1000,
          );
      }
    } finally {
      clearTimeout(timeoutId);
      if (subscriptionId) {
        this.removeSignatureListener(subscriptionId);
      }
    }
    return result;
  }

  /**
   * Return the list of nodes that are currently participating in the cluster
   */
  async getClusterNodes(): Promise<Array<ContactInfo>> {
    const unsafeRes = await this._rpcRequest('getClusterNodes', []);
    const res = create(unsafeRes, jsonRpcResult(array(ContactInfoResult)));
    if ('error' in res) {
      throw new SolanaJSONRPCError(res.error, 'failed to get cluster nodes');
    }
    return res.result;
  }

  /**
   * Return the list of nodes that are currently participating in the cluster
   */
  async getVoteAccounts(commitment?: Commitment): Promise<VoteAccountStatus> {
    const args = this._buildArgs([], commitment);
    const unsafeRes = await this._rpcRequest('getVoteAccounts', args);
    const res = create(unsafeRes, GetVoteAccounts);
    if ('error' in res) {
      throw new SolanaJSONRPCError(res.error, 'failed to get vote accounts');
    }
    return res.result;
  }

  /**
   * Fetch the current slot that the node is processing
   */
  async getSlot(
    commitmentOrConfig?: Commitment | GetSlotConfig,
  ): Promise<number> {
    const {commitment, config} =
      extractCommitmentFromConfig(commitmentOrConfig);
    const args = this._buildArgs(
      [],
      commitment,
      undefined /* encoding */,
      config,
    );
    const unsafeRes = await this._rpcRequest('getSlot', args);
    const res = create(unsafeRes, jsonRpcResult(number()));
    if ('error' in res) {
      throw new SolanaJSONRPCError(res.error, 'failed to get slot');
    }
    return res.result;
  }

  /**
   * Fetch the current slot leader of the cluster
   */
  async getSlotLeader(
    commitmentOrConfig?: Commitment | GetSlotLeaderConfig,
  ): Promise<string> {
    const {commitment, config} =
      extractCommitmentFromConfig(commitmentOrConfig);
    const args = this._buildArgs(
      [],
      commitment,
      undefined /* encoding */,
      config,
    );
    const unsafeRes = await this._rpcRequest('getSlotLeader', args);
    const res = create(unsafeRes, jsonRpcResult(string()));
    if ('error' in res) {
      throw new SolanaJSONRPCError(res.error, 'failed to get slot leader');
    }
    return res.result;
  }

  /**
   * Fetch `limit` number of slot leaders starting from `startSlot`
   *
   * @param startSlot fetch slot leaders starting from this slot
   * @param limit number of slot leaders to return
   */
  async getSlotLeaders(
    startSlot: number,
    limit: number,
  ): Promise<Array<PublicKey>> {
    const args = [startSlot, limit];
    const unsafeRes = await this._rpcRequest('getSlotLeaders', args);
    const res = create(unsafeRes, jsonRpcResult(array(PublicKeyFromString)));
    if ('error' in res) {
      throw new SolanaJSONRPCError(res.error, 'failed to get slot leaders');
    }
    return res.result;
  }

  /**
   * Fetch the current status of a signature
   */
  async getSignatureStatus(
    signature: TransactionSignature,
    config?: SignatureStatusConfig,
  ): Promise<RpcResponseAndContext<SignatureStatus | null>> {
    const {context, value: values} = await this.getSignatureStatuses(
      [signature],
      config,
    );
    assert(values.length === 1);
    const value = values[0];
    return {context, value};
  }

  /**
   * Fetch the current statuses of a batch of signatures
   */
  async getSignatureStatuses(
    signatures: Array<TransactionSignature>,
    config?: SignatureStatusConfig,
  ): Promise<RpcResponseAndContext<Array<SignatureStatus | null>>> {
    const params: any[] = [signatures];
    if (config) {
      params.push(config);
    }
    const unsafeRes = await this._rpcRequest('getSignatureStatuses', params);
    const res = create(unsafeRes, GetSignatureStatusesRpcResult);
    if ('error' in res) {
      throw new SolanaJSONRPCError(res.error, 'failed to get signature status');
    }
    return res.result;
  }

  /**
   * Fetch the current transaction count of the cluster
   */
  async getTransactionCount(
    commitmentOrConfig?: Commitment | GetTransactionCountConfig,
  ): Promise<number> {
    const {commitment, config} =
      extractCommitmentFromConfig(commitmentOrConfig);
    const args = this._buildArgs(
      [],
      commitment,
      undefined /* encoding */,
      config,
    );
    const unsafeRes = await this._rpcRequest('getTransactionCount', args);
    const res = create(unsafeRes, jsonRpcResult(number()));
    if ('error' in res) {
      throw new SolanaJSONRPCError(
        res.error,
        'failed to get transaction count',
      );
    }
    return res.result;
  }

  /**
   * Fetch the current total currency supply of the cluster in lamports
   *
   * @deprecated Deprecated since v1.2.8. Please use {@link getSupply} instead.
   */
  async getTotalSupply(commitment?: Commitment): Promise<number> {
    const result = await this.getSupply({
      commitment,
      excludeNonCirculatingAccountsList: true,
    });
    return result.value.total;
  }

  /**
   * Fetch the cluster InflationGovernor parameters
   */
  async getInflationGovernor(
    commitment?: Commitment,
  ): Promise<InflationGovernor> {
    const args = this._buildArgs([], commitment);
    const unsafeRes = await this._rpcRequest('getInflationGovernor', args);
    const res = create(unsafeRes, GetInflationGovernorRpcResult);
    if ('error' in res) {
      throw new SolanaJSONRPCError(res.error, 'failed to get inflation');
    }
    return res.result;
  }

  /**
   * Fetch the inflation reward for a list of addresses for an epoch
   */
  async getInflationReward(
    addresses: PublicKey[],
    epoch?: number,
    commitmentOrConfig?: Commitment | GetInflationRewardConfig,
  ): Promise<(InflationReward | null)[]> {
    const {commitment, config} =
      extractCommitmentFromConfig(commitmentOrConfig);
    const args = this._buildArgs(
      [addresses.map(pubkey => pubkey.toBase58())],
      commitment,
      undefined /* encoding */,
      {
        ...config,
        epoch: epoch != null ? epoch : config?.epoch,
      },
    );
    const unsafeRes = await this._rpcRequest('getInflationReward', args);
    const res = create(unsafeRes, GetInflationRewardResult);
    if ('error' in res) {
      throw new SolanaJSONRPCError(res.error, 'failed to get inflation reward');
    }
    return res.result;
  }

  /**
   * Fetch the Epoch Info parameters
   */
  async getEpochInfo(
    commitmentOrConfig?: Commitment | GetEpochInfoConfig,
  ): Promise<EpochInfo> {
    const {commitment, config} =
      extractCommitmentFromConfig(commitmentOrConfig);
    const args = this._buildArgs(
      [],
      commitment,
      undefined /* encoding */,
      config,
    );
    const unsafeRes = await this._rpcRequest('getEpochInfo', args);
    const res = create(unsafeRes, GetEpochInfoRpcResult);
    if ('error' in res) {
      throw new SolanaJSONRPCError(res.error, 'failed to get epoch info');
    }
    return res.result;
  }

  /**
   * Fetch the Epoch Schedule parameters
   */
  async getEpochSchedule(): Promise<EpochSchedule> {
    const unsafeRes = await this._rpcRequest('getEpochSchedule', []);
    const res = create(unsafeRes, GetEpochScheduleRpcResult);
    if ('error' in res) {
      throw new SolanaJSONRPCError(res.error, 'failed to get epoch schedule');
    }
    const epochSchedule = res.result;
    return new EpochSchedule(
      epochSchedule.slotsPerEpoch,
      epochSchedule.leaderScheduleSlotOffset,
      epochSchedule.warmup,
      epochSchedule.firstNormalEpoch,
      epochSchedule.firstNormalSlot,
    );
  }

  /**
   * Fetch the leader schedule for the current epoch
   * @return {Promise<RpcResponseAndContext<LeaderSchedule>>}
   */
  async getLeaderSchedule(): Promise<LeaderSchedule> {
    const unsafeRes = await this._rpcRequest('getLeaderSchedule', []);
    const res = create(unsafeRes, GetLeaderScheduleRpcResult);
    if ('error' in res) {
      throw new SolanaJSONRPCError(res.error, 'failed to get leader schedule');
    }
    return res.result;
  }

  /**
   * Fetch the minimum balance needed to exempt an account of `dataLength`
   * size from rent
   */
  async getMinimumBalanceForRentExemption(
    dataLength: number,
    commitment?: Commitment,
  ): Promise<number> {
    const args = this._buildArgs([dataLength], commitment);
    const unsafeRes = await this._rpcRequest(
      'getMinimumBalanceForRentExemption',
      args,
    );
    const res = create(unsafeRes, GetMinimumBalanceForRentExemptionRpcResult);
    if ('error' in res) {
      console.warn('Unable to fetch minimum balance for rent exemption');
      return 0;
    }
    return res.result;
  }

  /**
   * Fetch a recent blockhash from the cluster, return with context
   * @return {Promise<RpcResponseAndContext<{blockhash: Blockhash, feeCalculator: FeeCalculator}>>}
   *
   * @deprecated Deprecated since Solana v1.8.0. Please use {@link getLatestBlockhash} instead.
   */
  async getRecentBlockhashAndContext(
    commitment?: Commitment,
  ): Promise<
    RpcResponseAndContext<{blockhash: Blockhash; feeCalculator: FeeCalculator}>
  > {
    const args = this._buildArgs([], commitment);
    const unsafeRes = await this._rpcRequest('getRecentBlockhash', args);
    const res = create(unsafeRes, GetRecentBlockhashAndContextRpcResult);
    if ('error' in res) {
      throw new SolanaJSONRPCError(res.error, 'failed to get recent blockhash');
    }
    return res.result;
  }

  /**
   * Fetch recent performance samples
   * @return {Promise<Array<PerfSample>>}
   */
  async getRecentPerformanceSamples(
    limit?: number,
  ): Promise<Array<PerfSample>> {
    const unsafeRes = await this._rpcRequest(
      'getRecentPerformanceSamples',
      limit ? [limit] : [],
    );
    const res = create(unsafeRes, GetRecentPerformanceSamplesRpcResult);
    if ('error' in res) {
      throw new SolanaJSONRPCError(
        res.error,
        'failed to get recent performance samples',
      );
    }

    return res.result;
  }

  /**
   * Fetch the fee calculator for a recent blockhash from the cluster, return with context
   *
   * @deprecated Deprecated since Solana v1.8.0. Please use {@link getFeeForMessage} instead.
   */
  async getFeeCalculatorForBlockhash(
    blockhash: Blockhash,
    commitment?: Commitment,
  ): Promise<RpcResponseAndContext<FeeCalculator | null>> {
    const args = this._buildArgs([blockhash], commitment);
    const unsafeRes = await this._rpcRequest(
      'getFeeCalculatorForBlockhash',
      args,
    );

    const res = create(unsafeRes, GetFeeCalculatorRpcResult);
    if ('error' in res) {
      throw new SolanaJSONRPCError(res.error, 'failed to get fee calculator');
    }
    const {context, value} = res.result;
    return {
      context,
      value: value !== null ? value.feeCalculator : null,
    };
  }

  /**
   * Fetch the fee for a message from the cluster, return with context
   */
  async getFeeForMessage(
    message: Message,
    commitment?: Commitment,
  ): Promise<RpcResponseAndContext<number>> {
    const wireMessage = message.serialize().toString('base64');
    const args = this._buildArgs([wireMessage], commitment);
    const unsafeRes = await this._rpcRequest('getFeeForMessage', args);

    const res = create(unsafeRes, jsonRpcResultAndContext(nullable(number())));
    if ('error' in res) {
      throw new SolanaJSONRPCError(res.error, 'failed to get slot');
    }
    if (res.result === null) {
      throw new Error('invalid blockhash');
    }
    return res.result as unknown as RpcResponseAndContext<number>;
  }

  /**
   * Fetch a recent blockhash from the cluster
   * @return {Promise<{blockhash: Blockhash, feeCalculator: FeeCalculator}>}
   *
   * @deprecated Deprecated since Solana v1.8.0. Please use {@link getLatestBlockhash} instead.
   */
  async getRecentBlockhash(
    commitment?: Commitment,
  ): Promise<{blockhash: Blockhash; feeCalculator: FeeCalculator}> {
    try {
      const res = await this.getRecentBlockhashAndContext(commitment);
      return res.value;
    } catch (e) {
      throw new Error('failed to get recent blockhash: ' + e);
    }
  }

  /**
   * Fetch the latest blockhash from the cluster
   * @return {Promise<BlockhashWithExpiryBlockHeight>}
   */
  async getLatestBlockhash(
    commitmentOrConfig?: Commitment | GetLatestBlockhashConfig,
  ): Promise<BlockhashWithExpiryBlockHeight> {
    try {
      const res = await this.getLatestBlockhashAndContext(commitmentOrConfig);
      return res.value;
    } catch (e) {
      throw new Error('failed to get recent blockhash: ' + e);
    }
  }

  /**
   * Fetch the latest blockhash from the cluster
   * @return {Promise<BlockhashWithExpiryBlockHeight>}
   */
  async getLatestBlockhashAndContext(
    commitmentOrConfig?: Commitment | GetLatestBlockhashConfig,
  ): Promise<RpcResponseAndContext<BlockhashWithExpiryBlockHeight>> {
    const {commitment, config} =
      extractCommitmentFromConfig(commitmentOrConfig);
    const args = this._buildArgs(
      [],
      commitment,
      undefined /* encoding */,
      config,
    );
    const unsafeRes = await this._rpcRequest('getLatestBlockhash', args);
    const res = create(unsafeRes, GetLatestBlockhashRpcResult);
    if ('error' in res) {
      throw new SolanaJSONRPCError(res.error, 'failed to get latest blockhash');
    }
    return res.result;
  }

  /**
   * Fetch the node version
   */
  async getVersion(): Promise<Version> {
    const unsafeRes = await this._rpcRequest('getVersion', []);
    const res = create(unsafeRes, jsonRpcResult(VersionResult));
    if ('error' in res) {
      throw new SolanaJSONRPCError(res.error, 'failed to get version');
    }
    return res.result;
  }

  /**
   * Fetch the genesis hash
   */
  async getGenesisHash(): Promise<string> {
    const unsafeRes = await this._rpcRequest('getGenesisHash', []);
    const res = create(unsafeRes, jsonRpcResult(string()));
    if ('error' in res) {
      throw new SolanaJSONRPCError(res.error, 'failed to get genesis hash');
    }
    return res.result;
  }

  /**
   * Fetch a processed block from the cluster.
   *
   * @deprecated Instead, call `getBlock` using a `GetVersionedBlockConfig` by
   * setting the `maxSupportedTransactionVersion` property.
   */
  async getBlock(
    slot: number,
    rawConfig?: GetBlockConfig,
  ): Promise<BlockResponse | null>;

  /**
   * Fetch a processed block from the cluster.
   */
  // eslint-disable-next-line no-dupe-class-members
  async getBlock(
    slot: number,
    rawConfig?: GetVersionedBlockConfig,
  ): Promise<VersionedBlockResponse | null>;

  /**
   * Fetch a processed block from the cluster.
   */
  // eslint-disable-next-line no-dupe-class-members
  async getBlock(
    slot: number,
    rawConfig?: GetVersionedBlockConfig,
  ): Promise<VersionedBlockResponse | null> {
    const {commitment, config} = extractCommitmentFromConfig(rawConfig);
    const args = this._buildArgsAtLeastConfirmed(
      [slot],
      commitment as Finality,
      undefined /* encoding */,
      config,
    );
    const unsafeRes = await this._rpcRequest('getBlock', args);
    const res = create(unsafeRes, GetBlockRpcResult);

    if ('error' in res) {
      throw new SolanaJSONRPCError(res.error, 'failed to get confirmed block');
    }

    const result = res.result;
    if (!result) return result;

    return {
      ...result,
      transactions: result.transactions.map(({transaction, meta, version}) => ({
        meta,
        transaction: {
          ...transaction,
          message: versionedMessageFromResponse(version, transaction.message),
        },
        version,
      })),
    };
  }

  /*
   * Returns the current block height of the node
   */
  async getBlockHeight(
    commitmentOrConfig?: Commitment | GetBlockHeightConfig,
  ): Promise<number> {
    const {commitment, config} =
      extractCommitmentFromConfig(commitmentOrConfig);
    const args = this._buildArgs(
      [],
      commitment,
      undefined /* encoding */,
      config,
    );
    const unsafeRes = await this._rpcRequest('getBlockHeight', args);
    const res = create(unsafeRes, jsonRpcResult(number()));
    if ('error' in res) {
      throw new SolanaJSONRPCError(
        res.error,
        'failed to get block height information',
      );
    }

    return res.result;
  }

  /*
   * Returns recent block production information from the current or previous epoch
   */
  async getBlockProduction(
    configOrCommitment?: GetBlockProductionConfig | Commitment,
  ): Promise<RpcResponseAndContext<BlockProduction>> {
    let extra: Omit<GetBlockProductionConfig, 'commitment'> | undefined;
    let commitment: Commitment | undefined;

    if (typeof configOrCommitment === 'string') {
      commitment = configOrCommitment;
    } else if (configOrCommitment) {
      const {commitment: c, ...rest} = configOrCommitment;
      commitment = c;
      extra = rest;
    }

    const args = this._buildArgs([], commitment, 'base64', extra);
    const unsafeRes = await this._rpcRequest('getBlockProduction', args);
    const res = create(unsafeRes, BlockProductionResponseStruct);
    if ('error' in res) {
      throw new SolanaJSONRPCError(
        res.error,
        'failed to get block production information',
      );
    }

    return res.result;
  }

  /**
   * Fetch a confirmed or finalized transaction from the cluster.
   *
   * @deprecated Instead, call `getTransaction` using a
   * `GetVersionedTransactionConfig` by setting the
   * `maxSupportedTransactionVersion` property.
   */
  async getTransaction(
    signature: string,
    rawConfig?: GetTransactionConfig,
  ): Promise<TransactionResponse | null>;

  /**
   * Fetch a confirmed or finalized transaction from the cluster.
   */
  // eslint-disable-next-line no-dupe-class-members
  async getTransaction(
    signature: string,
    rawConfig: GetVersionedTransactionConfig,
  ): Promise<VersionedTransactionResponse | null>;

  /**
   * Fetch a confirmed or finalized transaction from the cluster.
   */
  // eslint-disable-next-line no-dupe-class-members
  async getTransaction(
    signature: string,
    rawConfig?: GetVersionedTransactionConfig,
  ): Promise<VersionedTransactionResponse | null> {
    const {commitment, config} = extractCommitmentFromConfig(rawConfig);
    const args = this._buildArgsAtLeastConfirmed(
      [signature],
      commitment as Finality,
      undefined /* encoding */,
      config,
    );
    const unsafeRes = await this._rpcRequest('getTransaction', args);
    const res = create(unsafeRes, GetTransactionRpcResult);
    if ('error' in res) {
      throw new SolanaJSONRPCError(res.error, 'failed to get transaction');
    }

    const result = res.result;
    if (!result) return result;

    return {
      ...result,
      transaction: {
        ...result.transaction,
        message: versionedMessageFromResponse(
          result.version,
          result.transaction.message,
        ),
      },
    };
  }

  /**
   * Fetch parsed transaction details for a confirmed or finalized transaction
   */
  async getParsedTransaction(
    signature: TransactionSignature,
    commitmentOrConfig?: GetVersionedTransactionConfig | Finality,
  ): Promise<ParsedTransactionWithMeta | null> {
    const {commitment, config} =
      extractCommitmentFromConfig(commitmentOrConfig);
    const args = this._buildArgsAtLeastConfirmed(
      [signature],
      commitment as Finality,
      'jsonParsed',
      config,
    );
    const unsafeRes = await this._rpcRequest('getTransaction', args);
    const res = create(unsafeRes, GetParsedTransactionRpcResult);
    if ('error' in res) {
      throw new SolanaJSONRPCError(res.error, 'failed to get transaction');
    }
    return res.result;
  }

  /**
   * Fetch parsed transaction details for a batch of confirmed transactions
   */
  async getParsedTransactions(
    signatures: TransactionSignature[],
    commitmentOrConfig?: GetVersionedTransactionConfig | Finality,
  ): Promise<(ParsedTransactionWithMeta | null)[]> {
    const {commitment, config} =
      extractCommitmentFromConfig(commitmentOrConfig);
    const batch = signatures.map(signature => {
      const args = this._buildArgsAtLeastConfirmed(
        [signature],
        commitment as Finality,
        'jsonParsed',
        config,
      );
      return {
        methodName: 'getTransaction',
        args,
      };
    });

    const unsafeRes = await this._rpcBatchRequest(batch);
    const res = unsafeRes.map((unsafeRes: any) => {
      const res = create(unsafeRes, GetParsedTransactionRpcResult);
      if ('error' in res) {
        throw new SolanaJSONRPCError(res.error, 'failed to get transactions');
      }
      return res.result;
    });

    return res;
  }

  /**
   * Fetch transaction details for a batch of confirmed transactions.
   * Similar to {@link getParsedTransactions} but returns a {@link TransactionResponse}.
   *
   * @deprecated Instead, call `getTransactions` using a
   * `GetVersionedTransactionConfig` by setting the
   * `maxSupportedTransactionVersion` property.
   */
  async getTransactions(
    signatures: TransactionSignature[],
    commitmentOrConfig?: GetTransactionConfig | Finality,
  ): Promise<(TransactionResponse | null)[]>;

  /**
   * Fetch transaction details for a batch of confirmed transactions.
   * Similar to {@link getParsedTransactions} but returns a {@link
   * VersionedTransactionResponse}.
   */
  // eslint-disable-next-line no-dupe-class-members
  async getTransactions(
    signatures: TransactionSignature[],
    commitmentOrConfig: GetVersionedTransactionConfig | Finality,
  ): Promise<(VersionedTransactionResponse | null)[]>;

  /**
   * Fetch transaction details for a batch of confirmed transactions.
   * Similar to {@link getParsedTransactions} but returns a {@link
   * VersionedTransactionResponse}.
   */
  // eslint-disable-next-line no-dupe-class-members
  async getTransactions(
    signatures: TransactionSignature[],
    commitmentOrConfig: GetVersionedTransactionConfig | Finality,
  ): Promise<(VersionedTransactionResponse | null)[]> {
    const {commitment, config} =
      extractCommitmentFromConfig(commitmentOrConfig);
    const batch = signatures.map(signature => {
      const args = this._buildArgsAtLeastConfirmed(
        [signature],
        commitment as Finality,
        undefined /* encoding */,
        config,
      );
      return {
        methodName: 'getTransaction',
        args,
      };
    });

    const unsafeRes = await this._rpcBatchRequest(batch);
    const res = unsafeRes.map((unsafeRes: any) => {
      const res = create(unsafeRes, GetTransactionRpcResult);
      if ('error' in res) {
        throw new SolanaJSONRPCError(res.error, 'failed to get transactions');
      }
      const result = res.result;
      if (!result) return result;

      return {
        ...result,
        transaction: {
          ...result.transaction,
          message: versionedMessageFromResponse(
            result.version,
            result.transaction.message,
          ),
        },
      };
    });

    return res;
  }

  /**
   * Fetch a list of Transactions and transaction statuses from the cluster
   * for a confirmed block.
   *
   * @deprecated Deprecated since v1.13.0. Please use {@link getBlock} instead.
   */
  async getConfirmedBlock(
    slot: number,
    commitment?: Finality,
  ): Promise<ConfirmedBlock> {
    const args = this._buildArgsAtLeastConfirmed([slot], commitment);
    const unsafeRes = await this._rpcRequest('getConfirmedBlock', args);
    const res = create(unsafeRes, GetConfirmedBlockRpcResult);

    if ('error' in res) {
      throw new SolanaJSONRPCError(res.error, 'failed to get confirmed block');
    }

    const result = res.result;
    if (!result) {
      throw new Error('Confirmed block ' + slot + ' not found');
    }

    const block = {
      ...result,
      transactions: result.transactions.map(({transaction, meta}) => {
        const message = new Message(transaction.message);
        return {
          meta,
          transaction: {
            ...transaction,
            message,
          },
        };
      }),
    };

    return {
      ...block,
      transactions: block.transactions.map(({transaction, meta}) => {
        return {
          meta,
          transaction: Transaction.populate(
            transaction.message,
            transaction.signatures,
          ),
        };
      }),
    };
  }

  /**
   * Fetch confirmed blocks between two slots
   */
  async getBlocks(
    startSlot: number,
    endSlot?: number,
    commitment?: Finality,
  ): Promise<Array<number>> {
    const args = this._buildArgsAtLeastConfirmed(
      endSlot !== undefined ? [startSlot, endSlot] : [startSlot],
      commitment,
    );
    const unsafeRes = await this._rpcRequest('getBlocks', args);
    const res = create(unsafeRes, jsonRpcResult(array(number())));
    if ('error' in res) {
      throw new SolanaJSONRPCError(res.error, 'failed to get blocks');
    }
    return res.result;
  }

  /**
   * Fetch a list of Signatures from the cluster for a block, excluding rewards
   */
  async getBlockSignatures(
    slot: number,
    commitment?: Finality,
  ): Promise<BlockSignatures> {
    const args = this._buildArgsAtLeastConfirmed(
      [slot],
      commitment,
      undefined,
      {
        transactionDetails: 'signatures',
        rewards: false,
      },
    );
    const unsafeRes = await this._rpcRequest('getBlock', args);
    const res = create(unsafeRes, GetBlockSignaturesRpcResult);
    if ('error' in res) {
      throw new SolanaJSONRPCError(res.error, 'failed to get block');
    }
    const result = res.result;
    if (!result) {
      throw new Error('Block ' + slot + ' not found');
    }
    return result;
  }

  /**
   * Fetch a list of Signatures from the cluster for a confirmed block, excluding rewards
   *
   * @deprecated Deprecated since Solana v1.8.0. Please use {@link getBlockSignatures} instead.
   */
  async getConfirmedBlockSignatures(
    slot: number,
    commitment?: Finality,
  ): Promise<BlockSignatures> {
    const args = this._buildArgsAtLeastConfirmed(
      [slot],
      commitment,
      undefined,
      {
        transactionDetails: 'signatures',
        rewards: false,
      },
    );
    const unsafeRes = await this._rpcRequest('getConfirmedBlock', args);
    const res = create(unsafeRes, GetBlockSignaturesRpcResult);
    if ('error' in res) {
      throw new SolanaJSONRPCError(res.error, 'failed to get confirmed block');
    }
    const result = res.result;
    if (!result) {
      throw new Error('Confirmed block ' + slot + ' not found');
    }
    return result;
  }

  /**
   * Fetch a transaction details for a confirmed transaction
   *
   * @deprecated Deprecated since Solana v1.8.0. Please use {@link getTransaction} instead.
   */
  async getConfirmedTransaction(
    signature: TransactionSignature,
    commitment?: Finality,
  ): Promise<ConfirmedTransaction | null> {
    const args = this._buildArgsAtLeastConfirmed([signature], commitment);
    const unsafeRes = await this._rpcRequest('getConfirmedTransaction', args);
    const res = create(unsafeRes, GetTransactionRpcResult);
    if ('error' in res) {
      throw new SolanaJSONRPCError(res.error, 'failed to get transaction');
    }

    const result = res.result;
    if (!result) return result;

    const message = new Message(result.transaction.message);
    const signatures = result.transaction.signatures;
    return {
      ...result,
      transaction: Transaction.populate(message, signatures),
    };
  }

  /**
   * Fetch parsed transaction details for a confirmed transaction
   *
   * @deprecated Deprecated since Solana v1.8.0. Please use {@link getParsedTransaction} instead.
   */
  async getParsedConfirmedTransaction(
    signature: TransactionSignature,
    commitment?: Finality,
  ): Promise<ParsedConfirmedTransaction | null> {
    const args = this._buildArgsAtLeastConfirmed(
      [signature],
      commitment,
      'jsonParsed',
    );
    const unsafeRes = await this._rpcRequest('getConfirmedTransaction', args);
    const res = create(unsafeRes, GetParsedTransactionRpcResult);
    if ('error' in res) {
      throw new SolanaJSONRPCError(
        res.error,
        'failed to get confirmed transaction',
      );
    }
    return res.result;
  }

  /**
   * Fetch parsed transaction details for a batch of confirmed transactions
   *
   * @deprecated Deprecated since Solana v1.8.0. Please use {@link getParsedTransactions} instead.
   */
  async getParsedConfirmedTransactions(
    signatures: TransactionSignature[],
    commitment?: Finality,
  ): Promise<(ParsedConfirmedTransaction | null)[]> {
    const batch = signatures.map(signature => {
      const args = this._buildArgsAtLeastConfirmed(
        [signature],
        commitment,
        'jsonParsed',
      );
      return {
        methodName: 'getConfirmedTransaction',
        args,
      };
    });

    const unsafeRes = await this._rpcBatchRequest(batch);
    const res = unsafeRes.map((unsafeRes: any) => {
      const res = create(unsafeRes, GetParsedTransactionRpcResult);
      if ('error' in res) {
        throw new SolanaJSONRPCError(
          res.error,
          'failed to get confirmed transactions',
        );
      }
      return res.result;
    });

    return res;
  }

  /**
   * Fetch a list of all the confirmed signatures for transactions involving an address
   * within a specified slot range. Max range allowed is 10,000 slots.
   *
   * @deprecated Deprecated since v1.3. Please use {@link getConfirmedSignaturesForAddress2} instead.
   *
   * @param address queried address
   * @param startSlot start slot, inclusive
   * @param endSlot end slot, inclusive
   */
  async getConfirmedSignaturesForAddress(
    address: PublicKey,
    startSlot: number,
    endSlot: number,
  ): Promise<Array<TransactionSignature>> {
    let options: any = {};

    let firstAvailableBlock = await this.getFirstAvailableBlock();
    while (!('until' in options)) {
      startSlot--;
      if (startSlot <= 0 || startSlot < firstAvailableBlock) {
        break;
      }

      try {
        const block = await this.getConfirmedBlockSignatures(
          startSlot,
          'finalized',
        );
        if (block.signatures.length > 0) {
          options.until =
            block.signatures[block.signatures.length - 1].toString();
        }
      } catch (err) {
        if (err instanceof Error && err.message.includes('skipped')) {
          continue;
        } else {
          throw err;
        }
      }
    }

    let highestConfirmedRoot = await this.getSlot('finalized');
    while (!('before' in options)) {
      endSlot++;
      if (endSlot > highestConfirmedRoot) {
        break;
      }

      try {
        const block = await this.getConfirmedBlockSignatures(endSlot);
        if (block.signatures.length > 0) {
          options.before =
            block.signatures[block.signatures.length - 1].toString();
        }
      } catch (err) {
        if (err instanceof Error && err.message.includes('skipped')) {
          continue;
        } else {
          throw err;
        }
      }
    }

    const confirmedSignatureInfo = await this.getConfirmedSignaturesForAddress2(
      address,
      options,
    );
    return confirmedSignatureInfo.map(info => info.signature);
  }

  /**
   * Returns confirmed signatures for transactions involving an
   * address backwards in time from the provided signature or most recent confirmed block
   *
   *
   * @param address queried address
   * @param options
   */
  async getConfirmedSignaturesForAddress2(
    address: PublicKey,
    options?: ConfirmedSignaturesForAddress2Options,
    commitment?: Finality,
  ): Promise<Array<ConfirmedSignatureInfo>> {
    const args = this._buildArgsAtLeastConfirmed(
      [address.toBase58()],
      commitment,
      undefined,
      options,
    );
    const unsafeRes = await this._rpcRequest(
      'getConfirmedSignaturesForAddress2',
      args,
    );
    const res = create(unsafeRes, GetConfirmedSignaturesForAddress2RpcResult);
    if ('error' in res) {
      throw new SolanaJSONRPCError(
        res.error,
        'failed to get confirmed signatures for address',
      );
    }
    return res.result;
  }

  /**
   * Returns confirmed signatures for transactions involving an
   * address backwards in time from the provided signature or most recent confirmed block
   *
   *
   * @param address queried address
   * @param options
   */
  async getSignaturesForAddress(
    address: PublicKey,
    options?: SignaturesForAddressOptions,
    commitment?: Finality,
  ): Promise<Array<ConfirmedSignatureInfo>> {
    const args = this._buildArgsAtLeastConfirmed(
      [address.toBase58()],
      commitment,
      undefined,
      options,
    );
    const unsafeRes = await this._rpcRequest('getSignaturesForAddress', args);
    const res = create(unsafeRes, GetSignaturesForAddressRpcResult);
    if ('error' in res) {
      throw new SolanaJSONRPCError(
        res.error,
        'failed to get signatures for address',
      );
    }
    return res.result;
  }

  async getAddressLookupTable(
    accountKey: PublicKey,
    config?: GetAccountInfoConfig,
  ): Promise<RpcResponseAndContext<AddressLookupTableAccount | null>> {
    const {context, value: accountInfo} = await this.getAccountInfoAndContext(
      accountKey,
      config,
    );

    let value = null;
    if (accountInfo !== null) {
      value = new AddressLookupTableAccount({
        key: accountKey,
        state: AddressLookupTableAccount.deserialize(accountInfo.data),
      });
    }

    return {
      context,
      value,
    };
  }

  /**
   * Fetch the contents of a Nonce account from the cluster, return with context
   */
  async getNonceAndContext(
    nonceAccount: PublicKey,
    commitment?: Commitment,
  ): Promise<RpcResponseAndContext<NonceAccount | null>> {
    const {context, value: accountInfo} = await this.getAccountInfoAndContext(
      nonceAccount,
      commitment,
    );

    let value = null;
    if (accountInfo !== null) {
      value = NonceAccount.fromAccountData(accountInfo.data);
    }

    return {
      context,
      value,
    };
  }

  /**
   * Fetch the contents of a Nonce account from the cluster
   */
  async getNonce(
    nonceAccount: PublicKey,
    commitment?: Commitment,
  ): Promise<NonceAccount | null> {
    return await this.getNonceAndContext(nonceAccount, commitment)
      .then(x => x.value)
      .catch(e => {
        throw new Error(
          'failed to get nonce for account ' +
            nonceAccount.toBase58() +
            ': ' +
            e,
        );
      });
  }

  /**
   * Request an allocation of lamports to the specified address
   *
   * ```typescript
   * import { Connection, PublicKey, LAMPORTS_PER_SOL } from "@solana/web3.js";
   *
   * (async () => {
   *   const connection = new Connection("https://api.testnet.solana.com", "confirmed");
   *   const myAddress = new PublicKey("2nr1bHFT86W9tGnyvmYW4vcHKsQB3sVQfnddasz4kExM");
   *   const signature = await connection.requestAirdrop(myAddress, LAMPORTS_PER_SOL);
   *   await connection.confirmTransaction(signature);
   * })();
   * ```
   */
  async requestAirdrop(
    to: PublicKey,
    lamports: number,
  ): Promise<TransactionSignature> {
    const unsafeRes = await this._rpcRequest('requestAirdrop', [
      to.toBase58(),
      lamports,
    ]);
    const res = create(unsafeRes, RequestAirdropRpcResult);
    if ('error' in res) {
      throw new SolanaJSONRPCError(
        res.error,
        `airdrop to ${to.toBase58()} failed`,
      );
    }
    return res.result;
  }

  /**
   * @internal
   */
  async _blockhashWithExpiryBlockHeight(
    disableCache: boolean,
  ): Promise<BlockhashWithExpiryBlockHeight> {
    if (!disableCache) {
      // Wait for polling to finish
      while (this._pollingBlockhash) {
        await sleep(100);
      }
      const timeSinceFetch = Date.now() - this._blockhashInfo.lastFetch;
      const expired = timeSinceFetch >= BLOCKHASH_CACHE_TIMEOUT_MS;
      if (this._blockhashInfo.latestBlockhash !== null && !expired) {
        return this._blockhashInfo.latestBlockhash;
      }
    }

    return await this._pollNewBlockhash();
  }

  /**
   * @internal
   */
  async _pollNewBlockhash(): Promise<BlockhashWithExpiryBlockHeight> {
    this._pollingBlockhash = true;
    try {
      const startTime = Date.now();
      const cachedLatestBlockhash = this._blockhashInfo.latestBlockhash;
      const cachedBlockhash = cachedLatestBlockhash
        ? cachedLatestBlockhash.blockhash
        : null;
      for (let i = 0; i < 50; i++) {
        const latestBlockhash = await this.getLatestBlockhash('finalized');

        if (cachedBlockhash !== latestBlockhash.blockhash) {
          this._blockhashInfo = {
            latestBlockhash,
            lastFetch: Date.now(),
            transactionSignatures: [],
            simulatedSignatures: [],
          };
          return latestBlockhash;
        }

        // Sleep for approximately half a slot
        await sleep(MS_PER_SLOT / 2);
      }

      throw new Error(
        `Unable to obtain a new blockhash after ${Date.now() - startTime}ms`,
      );
    } finally {
      this._pollingBlockhash = false;
    }
  }

  /**
   * get the stake minimum delegation
   */
  async getStakeMinimumDelegation(
    config?: GetStakeMinimumDelegationConfig,
  ): Promise<RpcResponseAndContext<number>> {
    const {commitment, config: configArg} = extractCommitmentFromConfig(config);
    const args = this._buildArgs([], commitment, 'base64', configArg);
    const unsafeRes = await this._rpcRequest('getStakeMinimumDelegation', args);
    const res = create(unsafeRes, jsonRpcResultAndContext(number()));
    if ('error' in res) {
      throw new SolanaJSONRPCError(
        res.error,
        `failed to get stake minimum delegation`,
      );
    }
    return res.result;
  }

  /**
   * Simulate a transaction
   *
   * @deprecated Instead, call {@link simulateTransaction} with {@link
   * VersionedTransaction} and {@link SimulateTransactionConfig} parameters
   */
  simulateTransaction(
    transactionOrMessage: Transaction | Message,
    signers?: Array<Signer>,
    includeAccounts?: boolean | Array<PublicKey>,
  ): Promise<RpcResponseAndContext<SimulatedTransactionResponse>>;

  /**
   * Simulate a transaction
   */
  // eslint-disable-next-line no-dupe-class-members
  simulateTransaction(
    transaction: VersionedTransaction,
    config?: SimulateTransactionConfig,
  ): Promise<RpcResponseAndContext<SimulatedTransactionResponse>>;

  /**
   * Simulate a transaction
   */
  // eslint-disable-next-line no-dupe-class-members
  async simulateTransaction(
    transactionOrMessage: VersionedTransaction | Transaction | Message,
    configOrSigners?: SimulateTransactionConfig | Array<Signer>,
    includeAccounts?: boolean | Array<PublicKey>,
  ): Promise<RpcResponseAndContext<SimulatedTransactionResponse>> {
    if ('message' in transactionOrMessage) {
      const versionedTx = transactionOrMessage;
      const wireTransaction = versionedTx.serialize();
      const encodedTransaction =
        Buffer.from(wireTransaction).toString('base64');
      if (Array.isArray(configOrSigners) || includeAccounts !== undefined) {
        throw new Error('Invalid arguments');
      }

      const config: any = configOrSigners || {};
      config.encoding = 'base64';
      if (!('commitment' in config)) {
        config.commitment = this.commitment;
      }

      const args = [encodedTransaction, config];
      const unsafeRes = await this._rpcRequest('simulateTransaction', args);
      const res = create(unsafeRes, SimulatedTransactionResponseStruct);
      if ('error' in res) {
        throw new Error('failed to simulate transaction: ' + res.error.message);
      }
      return res.result;
    }

    let transaction;
    if (transactionOrMessage instanceof Transaction) {
      let originalTx: Transaction = transactionOrMessage;
      transaction = new Transaction();
      transaction.feePayer = originalTx.feePayer;
      transaction.instructions = transactionOrMessage.instructions;
      transaction.nonceInfo = originalTx.nonceInfo;
      transaction.signatures = originalTx.signatures;
    } else {
      transaction = Transaction.populate(transactionOrMessage);
      // HACK: this function relies on mutating the populated transaction
      transaction._message = transaction._json = undefined;
    }

    if (configOrSigners !== undefined && !Array.isArray(configOrSigners)) {
      throw new Error('Invalid arguments');
    }

    const signers = configOrSigners;
    if (transaction.nonceInfo && signers) {
      transaction.sign(...signers);
    } else {
      let disableCache = this._disableBlockhashCaching;
      for (;;) {
        const latestBlockhash = await this._blockhashWithExpiryBlockHeight(
          disableCache,
        );
        transaction.lastValidBlockHeight = latestBlockhash.lastValidBlockHeight;
        transaction.recentBlockhash = latestBlockhash.blockhash;

        if (!signers) break;

        transaction.sign(...signers);
        if (!transaction.signature) {
          throw new Error('!signature'); // should never happen
        }

        const signature = transaction.signature.toString('base64');
        if (
          !this._blockhashInfo.simulatedSignatures.includes(signature) &&
          !this._blockhashInfo.transactionSignatures.includes(signature)
        ) {
          // The signature of this transaction has not been seen before with the
          // current recentBlockhash, all done. Let's break
          this._blockhashInfo.simulatedSignatures.push(signature);
          break;
        } else {
          // This transaction would be treated as duplicate (its derived signature
          // matched to one of already recorded signatures).
          // So, we must fetch a new blockhash for a different signature by disabling
          // our cache not to wait for the cache expiration (BLOCKHASH_CACHE_TIMEOUT_MS).
          disableCache = true;
        }
      }
    }

    const message = transaction._compile();
    const signData = message.serialize();
    const wireTransaction = transaction._serialize(signData);
    const encodedTransaction = wireTransaction.toString('base64');
    const config: any = {
      encoding: 'base64',
      commitment: this.commitment,
    };

    if (includeAccounts) {
      const addresses = (
        Array.isArray(includeAccounts)
          ? includeAccounts
          : message.nonProgramIds()
      ).map(key => key.toBase58());

      config['accounts'] = {
        encoding: 'base64',
        addresses,
      };
    }

    if (signers) {
      config.sigVerify = true;
    }

    const args = [encodedTransaction, config];
    const unsafeRes = await this._rpcRequest('simulateTransaction', args);
    const res = create(unsafeRes, SimulatedTransactionResponseStruct);
    if ('error' in res) {
      let logs;
      if ('data' in res.error) {
        logs = res.error.data.logs;
        if (logs && Array.isArray(logs)) {
          const traceIndent = '\n    ';
          const logTrace = traceIndent + logs.join(traceIndent);
          console.error(res.error.message, logTrace);
        }
      }
      throw new SendTransactionError(
        'failed to simulate transaction: ' + res.error.message,
        logs,
      );
    }
    return res.result;
  }

  /**
   * Sign and send a transaction
   *
   * @deprecated Instead, call {@link sendTransaction} with a {@link
   * VersionedTransaction}
   */
  sendTransaction(
    transaction: Transaction,
    signers: Array<Signer>,
    options?: SendOptions,
  ): Promise<TransactionSignature>;

  /**
   * Send a signed transaction
   */
  // eslint-disable-next-line no-dupe-class-members
  sendTransaction(
    transaction: VersionedTransaction,
    options?: SendOptions,
  ): Promise<TransactionSignature>;

  /**
   * Sign and send a transaction
   */
  // eslint-disable-next-line no-dupe-class-members
  async sendTransaction(
    transaction: VersionedTransaction | Transaction,
    signersOrOptions?: Array<Signer> | SendOptions,
    options?: SendOptions,
  ): Promise<TransactionSignature> {
    if ('version' in transaction) {
      if (signersOrOptions && Array.isArray(signersOrOptions)) {
        throw new Error('Invalid arguments');
      }

      const wireTransaction = transaction.serialize();
      return await this.sendRawTransaction(wireTransaction, options);
    }

    if (signersOrOptions === undefined || !Array.isArray(signersOrOptions)) {
      throw new Error('Invalid arguments');
    }

    const signers = signersOrOptions;
    if (transaction.nonceInfo) {
      transaction.sign(...signers);
    } else {
      let disableCache = this._disableBlockhashCaching;
      for (;;) {
        const latestBlockhash = await this._blockhashWithExpiryBlockHeight(
          disableCache,
        );
        transaction.lastValidBlockHeight = latestBlockhash.lastValidBlockHeight;
        transaction.recentBlockhash = latestBlockhash.blockhash;
        transaction.sign(...signers);
        if (!transaction.signature) {
          throw new Error('!signature'); // should never happen
        }

        const signature = transaction.signature.toString('base64');
        if (!this._blockhashInfo.transactionSignatures.includes(signature)) {
          // The signature of this transaction has not been seen before with the
          // current recentBlockhash, all done. Let's break
          this._blockhashInfo.transactionSignatures.push(signature);
          break;
        } else {
          // This transaction would be treated as duplicate (its derived signature
          // matched to one of already recorded signatures).
          // So, we must fetch a new blockhash for a different signature by disabling
          // our cache not to wait for the cache expiration (BLOCKHASH_CACHE_TIMEOUT_MS).
          disableCache = true;
        }
      }
    }

    const wireTransaction = transaction.serialize();
    return await this.sendRawTransaction(wireTransaction, options);
  }

  /**
   * Send a transaction that has already been signed and serialized into the
   * wire format
   */
  async sendRawTransaction(
    rawTransaction: Buffer | Uint8Array | Array<number>,
    options?: SendOptions,
  ): Promise<TransactionSignature> {
    const encodedTransaction = toBuffer(rawTransaction).toString('base64');
    const result = await this.sendEncodedTransaction(
      encodedTransaction,
      options,
    );
    return result;
  }

  /**
   * Send a transaction that has already been signed, serialized into the
   * wire format, and encoded as a base64 string
   */
  async sendEncodedTransaction(
    encodedTransaction: string,
    options?: SendOptions,
  ): Promise<TransactionSignature> {
    const config: any = {encoding: 'base64'};
    const skipPreflight = options && options.skipPreflight;
    const preflightCommitment =
      (options && options.preflightCommitment) || this.commitment;

    if (options && options.maxRetries != null) {
      config.maxRetries = options.maxRetries;
    }
    if (options && options.minContextSlot != null) {
      config.minContextSlot = options.minContextSlot;
    }
    if (skipPreflight) {
      config.skipPreflight = skipPreflight;
    }
    if (preflightCommitment) {
      config.preflightCommitment = preflightCommitment;
    }

    const args = [encodedTransaction, config];
    const unsafeRes = await this._rpcRequest('sendTransaction', args);
    const res = create(unsafeRes, SendTransactionRpcResult);
    if ('error' in res) {
      let logs;
      if ('data' in res.error) {
        logs = res.error.data.logs;
      }
      throw new SendTransactionError(
        'failed to send transaction: ' + res.error.message,
        logs,
      );
    }
    return res.result;
  }

  /**
   * @internal
   */
  _wsOnOpen() {
    this._rpcWebSocketConnected = true;
    this._rpcWebSocketHeartbeat = setInterval(() => {
      // Ping server every 5s to prevent idle timeouts
      this._rpcWebSocket.notify('ping').catch(() => {});
    }, 5000);
    this._updateSubscriptions();
  }

  /**
   * @internal
   */
  _wsOnError(err: Error) {
    this._rpcWebSocketConnected = false;
    console.error('ws error:', err.message);
  }

  /**
   * @internal
   */
  _wsOnClose(code: number) {
    this._rpcWebSocketConnected = false;
    this._rpcWebSocketGeneration++;
    if (this._rpcWebSocketIdleTimeout) {
      clearTimeout(this._rpcWebSocketIdleTimeout);
      this._rpcWebSocketIdleTimeout = null;
    }
    if (this._rpcWebSocketHeartbeat) {
      clearInterval(this._rpcWebSocketHeartbeat);
      this._rpcWebSocketHeartbeat = null;
    }

    if (code === 1000) {
      // explicit close, check if any subscriptions have been made since close
      this._updateSubscriptions();
      return;
    }

    // implicit close, prepare subscriptions for auto-reconnect
    this._subscriptionCallbacksByServerSubscriptionId = {};
    Object.entries(
      this._subscriptionsByHash as Record<SubscriptionConfigHash, Subscription>,
    ).forEach(([hash, subscription]) => {
      this._subscriptionsByHash[hash] = {
        ...subscription,
        state: 'pending',
      };
    });
  }

  /**
   * @internal
   */
  async _updateSubscriptions() {
    if (Object.keys(this._subscriptionsByHash).length === 0) {
      if (this._rpcWebSocketConnected) {
        this._rpcWebSocketConnected = false;
        this._rpcWebSocketIdleTimeout = setTimeout(() => {
          this._rpcWebSocketIdleTimeout = null;
          try {
            this._rpcWebSocket.close();
          } catch (err) {
            // swallow error if socket has already been closed.
            if (err instanceof Error) {
              console.log(
                `Error when closing socket connection: ${err.message}`,
              );
            }
          }
        }, 500);
      }
      return;
    }

    if (this._rpcWebSocketIdleTimeout !== null) {
      clearTimeout(this._rpcWebSocketIdleTimeout);
      this._rpcWebSocketIdleTimeout = null;
      this._rpcWebSocketConnected = true;
    }

    if (!this._rpcWebSocketConnected) {
      this._rpcWebSocket.connect();
      return;
    }

    const activeWebSocketGeneration = this._rpcWebSocketGeneration;
    const isCurrentConnectionStillActive = () => {
      return activeWebSocketGeneration === this._rpcWebSocketGeneration;
    };

    await Promise.all(
      // Don't be tempted to change this to `Object.entries`. We call
      // `_updateSubscriptions` recursively when processing the state,
      // so it's important that we look up the *current* version of
      // each subscription, every time we process a hash.
      Object.keys(this._subscriptionsByHash).map(async hash => {
        const subscription = this._subscriptionsByHash[hash];
        if (subscription === undefined) {
          // This entry has since been deleted. Skip.
          return;
        }
        switch (subscription.state) {
          case 'pending':
          case 'unsubscribed':
            if (subscription.callbacks.size === 0) {
              /**
               * You can end up here when:
               *
               * - a subscription has recently unsubscribed
               *   without having new callbacks added to it
               *   while the unsubscribe was in flight, or
               * - when a pending subscription has its
               *   listeners removed before a request was
               *   sent to the server.
               *
               * Being that nobody is interested in this
               * subscription any longer, delete it.
               */
              delete this._subscriptionsByHash[hash];
              if (subscription.state === 'unsubscribed') {
                delete this._subscriptionCallbacksByServerSubscriptionId[
                  subscription.serverSubscriptionId
                ];
              }
              await this._updateSubscriptions();
              return;
            }
            await (async () => {
              const {args, method} = subscription;
              try {
                this._subscriptionsByHash[hash] = {
                  ...subscription,
                  state: 'subscribing',
                };
                const serverSubscriptionId: ServerSubscriptionId =
                  (await this._rpcWebSocket.call(method, args)) as number;
                this._subscriptionsByHash[hash] = {
                  ...subscription,
                  serverSubscriptionId,
                  state: 'subscribed',
                };
                this._subscriptionCallbacksByServerSubscriptionId[
                  serverSubscriptionId
                ] = subscription.callbacks;
                await this._updateSubscriptions();
              } catch (e) {
                if (e instanceof Error) {
                  console.error(
                    `${method} error for argument`,
                    args,
                    e.message,
                  );
                }
                if (!isCurrentConnectionStillActive()) {
                  return;
                }
                // TODO: Maybe add an 'errored' state or a retry limit?
                this._subscriptionsByHash[hash] = {
                  ...subscription,
                  state: 'pending',
                };
                await this._updateSubscriptions();
              }
            })();
            break;
          case 'subscribed':
            if (subscription.callbacks.size === 0) {
              // By the time we successfully set up a subscription
              // with the server, the client stopped caring about it.
              // Tear it down now.
              await (async () => {
                const {serverSubscriptionId, unsubscribeMethod} = subscription;
                if (
                  this._subscriptionsAutoDisposedByRpc.has(serverSubscriptionId)
                ) {
                  /**
                   * Special case.
                   * If we're dealing with a subscription that has been auto-
                   * disposed by the RPC, then we can skip the RPC call to
                   * tear down the subscription here.
                   *
                   * NOTE: There is a proposal to eliminate this special case, here:
                   * https://github.com/solana-labs/solana/issues/18892
                   */
                  this._subscriptionsAutoDisposedByRpc.delete(
                    serverSubscriptionId,
                  );
                } else {
                  this._subscriptionsByHash[hash] = {
                    ...subscription,
                    state: 'unsubscribing',
                  };
                  try {
                    await this._rpcWebSocket.call(unsubscribeMethod, [
                      serverSubscriptionId,
                    ]);
                  } catch (e) {
                    if (e instanceof Error) {
                      console.error(`${unsubscribeMethod} error:`, e.message);
                    }
                    if (!isCurrentConnectionStillActive()) {
                      return;
                    }
                    // TODO: Maybe add an 'errored' state or a retry limit?
                    this._subscriptionsByHash[hash] = {
                      ...subscription,
                      state: 'subscribed',
                    };
                    await this._updateSubscriptions();
                    return;
                  }
                }
                this._subscriptionsByHash[hash] = {
                  ...subscription,
                  state: 'unsubscribed',
                };
                await this._updateSubscriptions();
              })();
            }
            break;
          case 'subscribing':
          case 'unsubscribing':
            break;
        }
      }),
    );
  }

  /**
   * @internal
   */
  private _handleServerNotification<
    TCallback extends SubscriptionConfig['callback'],
  >(
    serverSubscriptionId: ServerSubscriptionId,
    callbackArgs: Parameters<TCallback>,
  ): void {
    const callbacks =
      this._subscriptionCallbacksByServerSubscriptionId[serverSubscriptionId];
    if (callbacks === undefined) {
      return;
    }
    callbacks.forEach(cb => {
      try {
        cb(
          // I failed to find a way to convince TypeScript that `cb` is of type
          // `TCallback` which is certainly compatible with `Parameters<TCallback>`.
          // See https://github.com/microsoft/TypeScript/issues/47615
          // @ts-ignore
          ...callbackArgs,
        );
      } catch (e) {
        console.error(e);
      }
    });
  }

  /**
   * @internal
   */
  _wsOnAccountNotification(notification: object) {
    const {result, subscription} = create(
      notification,
      AccountNotificationResult,
    );
    this._handleServerNotification<AccountChangeCallback>(subscription, [
      result.value,
      result.context,
    ]);
  }

  /**
   * @internal
   */
  private _makeSubscription(
    subscriptionConfig: SubscriptionConfig,
    /**
     * When preparing `args` for a call to `_makeSubscription`, be sure
     * to carefully apply a default `commitment` property, if necessary.
     *
     * - If the user supplied a `commitment` use that.
     * - Otherwise, if the `Connection::commitment` is set, use that.
     * - Otherwise, set it to the RPC server default: `finalized`.
     *
     * This is extremely important to ensure that these two fundamentally
     * identical subscriptions produce the same identifying hash:
     *
     * - A subscription made without specifying a commitment.
     * - A subscription made where the commitment specified is the same
     *   as the default applied to the subscription above.
     *
     * Example; these two subscriptions must produce the same hash:
     *
     * - An `accountSubscribe` subscription for `'PUBKEY'`
     * - An `accountSubscribe` subscription for `'PUBKEY'` with commitment
     *   `'finalized'`.
     *
     * See the 'making a subscription with defaulted params omitted' test
     * in `connection-subscriptions.ts` for more.
     */
    args: IWSRequestParams,
  ): ClientSubscriptionId {
    const clientSubscriptionId = this._nextClientSubscriptionId++;
    const hash = jsonStableStringify(
      [subscriptionConfig.method, args],
      true /* isArrayProp */,
    );
    const existingSubscription = this._subscriptionsByHash[hash];
    if (existingSubscription === undefined) {
      this._subscriptionsByHash[hash] = {
        ...subscriptionConfig,
        args,
        callbacks: new Set([subscriptionConfig.callback]),
        state: 'pending',
      };
    } else {
      existingSubscription.callbacks.add(subscriptionConfig.callback);
    }
    this._subscriptionDisposeFunctionsByClientSubscriptionId[
      clientSubscriptionId
    ] = async () => {
      delete this._subscriptionDisposeFunctionsByClientSubscriptionId[
        clientSubscriptionId
      ];
      const subscription = this._subscriptionsByHash[hash];
      assert(
        subscription !== undefined,
        `Could not find a \`Subscription\` when tearing down client subscription #${clientSubscriptionId}`,
      );
      subscription.callbacks.delete(subscriptionConfig.callback);
      await this._updateSubscriptions();
    };
    this._updateSubscriptions();
    return clientSubscriptionId;
  }

  /**
   * Register a callback to be invoked whenever the specified account changes
   *
   * @param publicKey Public key of the account to monitor
   * @param callback Function to invoke whenever the account is changed
   * @param commitment Specify the commitment level account changes must reach before notification
   * @return subscription id
   */
  onAccountChange(
    publicKey: PublicKey,
    callback: AccountChangeCallback,
    commitment?: Commitment,
  ): ClientSubscriptionId {
    const args = this._buildArgs(
      [publicKey.toBase58()],
      commitment || this._commitment || 'finalized', // Apply connection/server default.
      'base64',
    );
    return this._makeSubscription(
      {
        callback,
        method: 'accountSubscribe',
        unsubscribeMethod: 'accountUnsubscribe',
      },
      args,
    );
  }

  /**
   * Deregister an account notification callback
   *
   * @param id client subscription id to deregister
   */
  async removeAccountChangeListener(
    clientSubscriptionId: ClientSubscriptionId,
  ): Promise<void> {
    await this._unsubscribeClientSubscription(
      clientSubscriptionId,
      'account change',
    );
  }

  /**
   * @internal
   */
  _wsOnProgramAccountNotification(notification: Object) {
    const {result, subscription} = create(
      notification,
      ProgramAccountNotificationResult,
    );
    this._handleServerNotification<ProgramAccountChangeCallback>(subscription, [
      {
        accountId: result.value.pubkey,
        accountInfo: result.value.account,
      },
      result.context,
    ]);
  }

  /**
   * Register a callback to be invoked whenever accounts owned by the
   * specified program change
   *
   * @param programId Public key of the program to monitor
   * @param callback Function to invoke whenever the account is changed
   * @param commitment Specify the commitment level account changes must reach before notification
   * @param filters The program account filters to pass into the RPC method
   * @return subscription id
   */
  onProgramAccountChange(
    programId: PublicKey,
    callback: ProgramAccountChangeCallback,
    commitment?: Commitment,
    filters?: GetProgramAccountsFilter[],
  ): ClientSubscriptionId {
    const args = this._buildArgs(
      [programId.toBase58()],
      commitment || this._commitment || 'finalized', // Apply connection/server default.
      'base64' /* encoding */,
      filters ? {filters: filters} : undefined /* extra */,
    );
    return this._makeSubscription(
      {
        callback,
        method: 'programSubscribe',
        unsubscribeMethod: 'programUnsubscribe',
      },
      args,
    );
  }

  /**
   * Deregister an account notification callback
   *
   * @param id client subscription id to deregister
   */
  async removeProgramAccountChangeListener(
    clientSubscriptionId: ClientSubscriptionId,
  ): Promise<void> {
    await this._unsubscribeClientSubscription(
      clientSubscriptionId,
      'program account change',
    );
  }

  /**
   * Registers a callback to be invoked whenever logs are emitted.
   */
  onLogs(
    filter: LogsFilter,
    callback: LogsCallback,
    commitment?: Commitment,
  ): ClientSubscriptionId {
    const args = this._buildArgs(
      [typeof filter === 'object' ? {mentions: [filter.toString()]} : filter],
      commitment || this._commitment || 'finalized', // Apply connection/server default.
    );
    return this._makeSubscription(
      {
        callback,
        method: 'logsSubscribe',
        unsubscribeMethod: 'logsUnsubscribe',
      },
      args,
    );
  }

  /**
   * Deregister a logs callback.
   *
   * @param id client subscription id to deregister.
   */
  async removeOnLogsListener(
    clientSubscriptionId: ClientSubscriptionId,
  ): Promise<void> {
    await this._unsubscribeClientSubscription(clientSubscriptionId, 'logs');
  }

  /**
   * @internal
   */
  _wsOnLogsNotification(notification: Object) {
    const {result, subscription} = create(notification, LogsNotificationResult);
    this._handleServerNotification<LogsCallback>(subscription, [
      result.value,
      result.context,
    ]);
  }

  /**
   * @internal
   */
  _wsOnSlotNotification(notification: Object) {
    const {result, subscription} = create(notification, SlotNotificationResult);
    this._handleServerNotification<SlotChangeCallback>(subscription, [result]);
  }

  /**
   * Register a callback to be invoked upon slot changes
   *
   * @param callback Function to invoke whenever the slot changes
   * @return subscription id
   */
  onSlotChange(callback: SlotChangeCallback): ClientSubscriptionId {
    return this._makeSubscription(
      {
        callback,
        method: 'slotSubscribe',
        unsubscribeMethod: 'slotUnsubscribe',
      },
      [] /* args */,
    );
  }

  /**
   * Deregister a slot notification callback
   *
   * @param id client subscription id to deregister
   */
  async removeSlotChangeListener(
    clientSubscriptionId: ClientSubscriptionId,
  ): Promise<void> {
    await this._unsubscribeClientSubscription(
      clientSubscriptionId,
      'slot change',
    );
  }

  /**
   * @internal
   */
  _wsOnSlotUpdatesNotification(notification: Object) {
    const {result, subscription} = create(
      notification,
      SlotUpdateNotificationResult,
    );
    this._handleServerNotification<SlotUpdateCallback>(subscription, [result]);
  }

  /**
   * Register a callback to be invoked upon slot updates. {@link SlotUpdate}'s
   * may be useful to track live progress of a cluster.
   *
   * @param callback Function to invoke whenever the slot updates
   * @return subscription id
   */
  onSlotUpdate(callback: SlotUpdateCallback): ClientSubscriptionId {
    return this._makeSubscription(
      {
        callback,
        method: 'slotsUpdatesSubscribe',
        unsubscribeMethod: 'slotsUpdatesUnsubscribe',
      },
      [] /* args */,
    );
  }

  /**
   * Deregister a slot update notification callback
   *
   * @param id client subscription id to deregister
   */
  async removeSlotUpdateListener(
    clientSubscriptionId: ClientSubscriptionId,
  ): Promise<void> {
    await this._unsubscribeClientSubscription(
      clientSubscriptionId,
      'slot update',
    );
  }

  /**
   * @internal
   */

  private async _unsubscribeClientSubscription(
    clientSubscriptionId: ClientSubscriptionId,
    subscriptionName: string,
  ) {
    const dispose =
      this._subscriptionDisposeFunctionsByClientSubscriptionId[
        clientSubscriptionId
      ];
    if (dispose) {
      await dispose();
    } else {
      console.warn(
        'Ignored unsubscribe request because an active subscription with id ' +
          `\`${clientSubscriptionId}\` for '${subscriptionName}' events ` +
          'could not be found.',
      );
    }
  }

  _buildArgs(
    args: Array<any>,
    override?: Commitment,
    encoding?: 'jsonParsed' | 'base64',
    extra?: any,
  ): Array<any> {
    const commitment = override || this._commitment;
    if (commitment || encoding || extra) {
      let options: any = {};
      if (encoding) {
        options.encoding = encoding;
      }
      if (commitment) {
        options.commitment = commitment;
      }
      if (extra) {
        options = Object.assign(options, extra);
      }
      args.push(options);
    }
    return args;
  }

  /**
   * @internal
   */
  _buildArgsAtLeastConfirmed(
    args: Array<any>,
    override?: Finality,
    encoding?: 'jsonParsed' | 'base64',
    extra?: any,
  ): Array<any> {
    const commitment = override || this._commitment;
    if (commitment && !['confirmed', 'finalized'].includes(commitment)) {
      throw new Error(
        'Using Connection with default commitment: `' +
          this._commitment +
          '`, but method requires at least `confirmed`',
      );
    }
    return this._buildArgs(args, override, encoding, extra);
  }

  /**
   * @internal
   */
  _wsOnSignatureNotification(notification: Object) {
    const {result, subscription} = create(
      notification,
      SignatureNotificationResult,
    );
    if (result.value !== 'receivedSignature') {
      /**
       * Special case.
       * After a signature is processed, RPCs automatically dispose of the
       * subscription on the server side. We need to track which of these
       * subscriptions have been disposed in such a way, so that we know
       * whether the client is dealing with a not-yet-processed signature
       * (in which case we must tear down the server subscription) or an
       * already-processed signature (in which case the client can simply
       * clear out the subscription locally without telling the server).
       *
       * NOTE: There is a proposal to eliminate this special case, here:
       * https://github.com/solana-labs/solana/issues/18892
       */
      this._subscriptionsAutoDisposedByRpc.add(subscription);
    }
    this._handleServerNotification<SignatureSubscriptionCallback>(
      subscription,
      result.value === 'receivedSignature'
        ? [{type: 'received'}, result.context]
        : [{type: 'status', result: result.value}, result.context],
    );
  }

  /**
   * Register a callback to be invoked upon signature updates
   *
   * @param signature Transaction signature string in base 58
   * @param callback Function to invoke on signature notifications
   * @param commitment Specify the commitment level signature must reach before notification
   * @return subscription id
   */
  onSignature(
    signature: TransactionSignature,
    callback: SignatureResultCallback,
    commitment?: Commitment,
  ): ClientSubscriptionId {
    const args = this._buildArgs(
      [signature],
      commitment || this._commitment || 'finalized', // Apply connection/server default.
    );
    const clientSubscriptionId = this._makeSubscription(
      {
        callback: (notification, context) => {
          if (notification.type === 'status') {
            callback(notification.result, context);
            // Signatures subscriptions are auto-removed by the RPC service
            // so no need to explicitly send an unsubscribe message.
            try {
              this.removeSignatureListener(clientSubscriptionId);
              // eslint-disable-next-line no-empty
            } catch (_err) {
              // Already removed.
            }
          }
        },
        method: 'signatureSubscribe',
        unsubscribeMethod: 'signatureUnsubscribe',
      },
      args,
    );
    return clientSubscriptionId;
  }

  /**
   * Register a callback to be invoked when a transaction is
   * received and/or processed.
   *
   * @param signature Transaction signature string in base 58
   * @param callback Function to invoke on signature notifications
   * @param options Enable received notifications and set the commitment
   *   level that signature must reach before notification
   * @return subscription id
   */
  onSignatureWithOptions(
    signature: TransactionSignature,
    callback: SignatureSubscriptionCallback,
    options?: SignatureSubscriptionOptions,
  ): ClientSubscriptionId {
    const {commitment, ...extra} = {
      ...options,
      commitment:
        (options && options.commitment) || this._commitment || 'finalized', // Apply connection/server default.
    };
    const args = this._buildArgs(
      [signature],
      commitment,
      undefined /* encoding */,
      extra,
    );
    const clientSubscriptionId = this._makeSubscription(
      {
        callback: (notification, context) => {
          callback(notification, context);
          // Signatures subscriptions are auto-removed by the RPC service
          // so no need to explicitly send an unsubscribe message.
          try {
            this.removeSignatureListener(clientSubscriptionId);
            // eslint-disable-next-line no-empty
          } catch (_err) {
            // Already removed.
          }
        },
        method: 'signatureSubscribe',
        unsubscribeMethod: 'signatureUnsubscribe',
      },
      args,
    );
    return clientSubscriptionId;
  }

  /**
   * Deregister a signature notification callback
   *
   * @param id client subscription id to deregister
   */
  async removeSignatureListener(
    clientSubscriptionId: ClientSubscriptionId,
  ): Promise<void> {
    await this._unsubscribeClientSubscription(
      clientSubscriptionId,
      'signature result',
    );
  }

  /**
   * @internal
   */
  _wsOnRootNotification(notification: Object) {
    const {result, subscription} = create(notification, RootNotificationResult);
    this._handleServerNotification<RootChangeCallback>(subscription, [result]);
  }

  /**
   * Register a callback to be invoked upon root changes
   *
   * @param callback Function to invoke whenever the root changes
   * @return subscription id
   */
  onRootChange(callback: RootChangeCallback): ClientSubscriptionId {
    return this._makeSubscription(
      {
        callback,
        method: 'rootSubscribe',
        unsubscribeMethod: 'rootUnsubscribe',
      },
      [] /* args */,
    );
  }

  /**
   * Deregister a root notification callback
   *
   * @param id client subscription id to deregister
   */
  async removeRootChangeListener(
    clientSubscriptionId: ClientSubscriptionId,
  ): Promise<void> {
    await this._unsubscribeClientSubscription(
      clientSubscriptionId,
      'root change',
    );
  }
}<|MERGE_RESOLUTION|>--- conflicted
+++ resolved
@@ -2677,15 +2677,6 @@
     endpoint: string,
     commitmentOrConfig?: Commitment | ConnectionConfig,
   ) {
-<<<<<<< HEAD
-=======
-    let url = new URL(endpoint);
-    if(!endpoint.startsWith('https://')){
-        throw new Error(`unsupported URL: ${endpoint}`);
-    };
-    const useHttps = true; //url.protocol === 'https:';
-
->>>>>>> 8e3dfede
     let wsEndpoint;
     let httpHeaders;
     let fetch;
