import alias from '@rollup/plugin-alias';
import babel from '@rollup/plugin-babel';
import commonjs from '@rollup/plugin-commonjs';
import * as fs from 'fs';
import json from '@rollup/plugin-json';
import path from 'path';
import nodeResolve from '@rollup/plugin-node-resolve';
import replace from '@rollup/plugin-replace';
import {terser} from 'rollup-plugin-terser';

const env = process.env.NODE_ENV;
const extensions = ['.js', '.ts'];

function generateConfig(configType, format) {
  const browser = configType === 'browser';
  const bundle = format === 'iife';

  const config = {
    input: 'src/index.ts',
    plugins: [
      alias({
        entries: [
          {
            find: /^\./, // Relative paths.
            replacement: '.',
            async customResolver(source, importer, options) {
              const resolved = await this.resolve(source, importer, {
                skipSelf: true,
                ...options,
              });
              if (resolved == null) {
                return;
              }
              const {id: resolvedId} = resolved;
              const directory = path.dirname(resolvedId);
              const moduleFilename = path.basename(resolvedId);
              const forkPath = path.join(
                directory,
                '__forks__',
                configType,
                moduleFilename,
              );
              const hasForkCacheKey = `has_fork:${forkPath}`;
              let hasFork = this.cache.get(hasForkCacheKey);
              if (hasFork === undefined) {
                hasFork = fs.existsSync(forkPath);
                this.cache.set(hasForkCacheKey, hasFork);
              }
              if (hasFork) {
                return forkPath;
              }
            },
          },
        ],
      }),
      commonjs(),
      nodeResolve({
        browser,
        dedupe: ['bn.js', 'buffer'],
        extensions,
        preferBuiltins: !browser,
      }),
      babel({
        exclude: '**/node_modules/**',
        extensions,
        babelHelpers: bundle ? 'bundled' : 'runtime',
        plugins: bundle ? [] : ['@babel/plugin-transform-runtime'],
      }),
      replace({
        preventAssignment: true,
        values: {
          'process.env.NODE_ENV': JSON.stringify(env),
          'process.env.BROWSER': JSON.stringify(browser),
        },
      }),
    ],
    onwarn: function (warning, rollupWarn) {
      rollupWarn(warning);
      if (warning.code === 'CIRCULAR_DEPENDENCY') {
        throw new Error(
          'Please eliminate the circular dependencies listed ' +
            'above and retry the build',
        );
      }
    },
    treeshake: {
      moduleSideEffects: false,
    },
  };

  if (configType !== 'browser') {
    // Prevent dependencies from being bundled
    config.external = [
      /@babel\/runtime/,
      '@exodus/fetch',
      '@exodus/rpc-websockets',
      '@exodus/secp256k1',
      '@solana/buffer-layout',
      'bigint-buffer',
      'bn.js',
      'borsh',
      'bs58',
      'buffer',
      'crypto-hash',
      'jayson/lib/client/browser',
      'js-sha3',
<<<<<<< HEAD
      'node-fetch',
      'rpc-websockets',
      'secp256k1',
=======
>>>>>>> d31f491b
      'superstruct',
      'tweetnacl',
    ];
  }

  switch (configType) {
    case 'browser':
      switch (format) {
        case 'iife': {
          config.external = ['http', 'https', 'node-fetch'];

          config.output = [
            {
              file: 'lib/index.iife.js',
              format: 'iife',
              name: 'solanaWeb3',
              sourcemap: true,
            },
            {
              file: 'lib/index.iife.min.js',
              format: 'iife',
              name: 'solanaWeb3',
              sourcemap: true,
              plugins: [terser({mangle: false, compress: false})],
            },
          ];

          break;
        }
        default: {
          config.output = [
            {
              file: 'lib/index.browser.cjs.js',
              format: 'cjs',
              sourcemap: true,
            },
            {
              file: 'lib/index.browser.esm.js',
              format: 'es',
              sourcemap: false,
            },
          ];

          // Prevent dependencies from being bundled
          config.external = [
            /@babel\/runtime/,
            '@exodus/fetch',
            '@exodus/rpc-websockets',
            '@exodus/secp256k1',
            '@solana/buffer-layout',
            'bigint-buffer',
            'bn.js',
            'borsh',
            'bs58',
            'buffer',
            'crypto-hash',
            'http',
            'https',
            'jayson/lib/client/browser',
            'js-sha3',
<<<<<<< HEAD
            'node-fetch',
            'rpc-websockets',
            'secp256k1',
=======
>>>>>>> d31f491b
            'superstruct',
            'tweetnacl',
          ];

          break;
        }
      }

      // TODO: Find a workaround to avoid resolving the following JSON file:
      // `node_modules/secp256k1/node_modules/elliptic/package.json`
      config.plugins.push(json());

      break;
    case 'node':
      config.output = [
        {
          file: 'lib/index.cjs.js',
          format: 'cjs',
          sourcemap: false,
        },
        /*{
          file: 'lib/index.esm.js',
          format: 'es',
          sourcemap: true,
        },*/
      ];
      break;
    default:
      throw new Error(`Unknown configType: ${configType}`);
  }

  return config;
}

export default [
  generateConfig('node'),
<<<<<<< HEAD
  generateConfig('browser'),
  generateConfig('browser', 'iife'),
=======
  generateConfig('browser', 'esm'),
  // generateConfig('browser', 'iife'),
>>>>>>> d31f491b
];<|MERGE_RESOLUTION|>--- conflicted
+++ resolved
@@ -104,12 +104,9 @@
       'crypto-hash',
       'jayson/lib/client/browser',
       'js-sha3',
-<<<<<<< HEAD
       'node-fetch',
       'rpc-websockets',
       'secp256k1',
-=======
->>>>>>> d31f491b
       'superstruct',
       'tweetnacl',
     ];
@@ -118,34 +115,8 @@
   switch (configType) {
     case 'browser':
       switch (format) {
-        case 'iife': {
-          config.external = ['http', 'https', 'node-fetch'];
-
+        case 'esm': {
           config.output = [
-            {
-              file: 'lib/index.iife.js',
-              format: 'iife',
-              name: 'solanaWeb3',
-              sourcemap: true,
-            },
-            {
-              file: 'lib/index.iife.min.js',
-              format: 'iife',
-              name: 'solanaWeb3',
-              sourcemap: true,
-              plugins: [terser({mangle: false, compress: false})],
-            },
-          ];
-
-          break;
-        }
-        default: {
-          config.output = [
-            {
-              file: 'lib/index.browser.cjs.js',
-              format: 'cjs',
-              sourcemap: true,
-            },
             {
               file: 'lib/index.browser.esm.js',
               format: 'es',
@@ -159,6 +130,60 @@
             '@exodus/fetch',
             '@exodus/rpc-websockets',
             '@exodus/secp256k1',
+            '@solana/buffer-layout',
+            'bn.js',
+            'borsh',
+            'bs58',
+            'buffer',
+            'crypto-hash',
+            'http',
+            'https',
+            'jayson/lib/client/browser',
+            'js-sha3',
+            'superstruct',
+            'tweetnacl',
+          ];
+
+          break;
+        }
+        case 'iife': {
+          config.external = ['http', 'https', 'node-fetch'];
+
+          config.output = [
+            {
+              file: 'lib/index.iife.js',
+              format: 'iife',
+              name: 'solanaWeb3',
+              sourcemap: true,
+            },
+            {
+              file: 'lib/index.iife.min.js',
+              format: 'iife',
+              name: 'solanaWeb3',
+              sourcemap: true,
+              plugins: [terser({mangle: false, compress: false})],
+            },
+          ];
+
+          break;
+        }
+        default: {
+          config.output = [
+            {
+              file: 'lib/index.browser.cjs.js',
+              format: 'cjs',
+              sourcemap: true,
+            },
+            {
+              file: 'lib/index.browser.esm.js',
+              format: 'es',
+              sourcemap: true,
+            },
+          ];
+
+          // Prevent dependencies from being bundled
+          config.external = [
+            /@babel\/runtime/,
             '@solana/buffer-layout',
             'bigint-buffer',
             'bn.js',
@@ -170,12 +195,9 @@
             'https',
             'jayson/lib/client/browser',
             'js-sha3',
-<<<<<<< HEAD
             'node-fetch',
             'rpc-websockets',
             'secp256k1',
-=======
->>>>>>> d31f491b
             'superstruct',
             'tweetnacl',
           ];
@@ -212,11 +234,6 @@
 
 export default [
   generateConfig('node'),
-<<<<<<< HEAD
-  generateConfig('browser'),
-  generateConfig('browser', 'iife'),
-=======
   generateConfig('browser', 'esm'),
   // generateConfig('browser', 'iife'),
->>>>>>> d31f491b
 ];